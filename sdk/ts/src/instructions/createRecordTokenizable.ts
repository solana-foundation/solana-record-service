/**
 * This code was AUTOGENERATED using the codama library.
 * Please DO NOT EDIT THIS FILE, instead use visitors
 * to add features, then rerun codama to update it.
 *
 * @see https://github.com/codama-idl/codama
 */

import {
  Context,
  Pda,
  PublicKey,
  Signer,
  TransactionBuilder,
  transactionBuilder,
} from '@metaplex-foundation/umi';
import {
  Serializer,
  array,
  bytes,
  i64,
  mapSerializer,
  string,
  struct,
  u8,
} from '@metaplex-foundation/umi/serializers';
import {
  ResolvedAccount,
  ResolvedAccountsWithIndices,
  getAccountMetasAndSigners,
} from '../shared';
import { Metadata, getMetadataSerializer } from '../types';

// Accounts.
export type CreateRecordTokenizableInstructionAccounts = {
  /** Owner of the new record */
  owner: Signer;
  /** Account that will pay for the record account */
  payer: Signer;
  /** Class account for the record to be created */
  class: PublicKey | Pda;
  /** Record account to be created */
  record: PublicKey | Pda;
  /** System Program used to create our record account */
  systemProgram?: PublicKey | Pda;
  /** Optional authority for permissioned classes */
  authority?: Signer;
};

// Data.
export type CreateRecordTokenizableInstructionData = {
  discriminator: number;
  expiration: bigint;
<<<<<<< HEAD
  seed: Uint8Array;
  metadata: {
    name: string;
    symbol: string;
    uri: string;
    /** Additional metadata for Token22 Metadata Extension compatible Metadata format */
    additionalMetadata: Array<{ label: string; value: string }>;
  };
=======
  name: string;
  /** Token22 Metadata Extension compatible Metadata format */
  metadata: Metadata;
>>>>>>> 09f8ac88
};

export type CreateRecordTokenizableInstructionDataArgs = {
  expiration: number | bigint;
<<<<<<< HEAD
  seed: Uint8Array;
  metadata: {
    name: string;
    symbol?: string;
    uri: string;
    /** Additional metadata for Token22 Metadata Extension compatible Metadata format */
    additionalMetadata: Array<{ label: string; value: string }>;
  };
=======
  name: string;
  /** Token22 Metadata Extension compatible Metadata format */
  metadata: Metadata;
>>>>>>> 09f8ac88
};

export function getCreateRecordTokenizableInstructionDataSerializer(): Serializer<
  CreateRecordTokenizableInstructionDataArgs,
  CreateRecordTokenizableInstructionData
> {
  return mapSerializer<
    CreateRecordTokenizableInstructionDataArgs,
    any,
    CreateRecordTokenizableInstructionData
  >(
    struct<CreateRecordTokenizableInstructionData>(
      [
        ['discriminator', u8()],
        ['expiration', i64()],
<<<<<<< HEAD
        ['seed', bytes({ size: u8() })],
        [
          'metadata',
          mapSerializer<any, any, any>(
            struct<any>([
              ['name', string()],
              ['symbol', string()],
              ['uri', string()],
              [
                'additionalMetadata',
                array(
                  struct<any>([
                    ['label', string()],
                    ['value', string()],
                  ])
                ),
              ],
            ]),
            (value) => ({ ...value, symbol: value.symbol ?? 'SRS' })
          ),
        ],
=======
        ['name', string({ size: u8() })],
        ['metadata', getMetadataSerializer()],
>>>>>>> 09f8ac88
      ],
      { description: 'CreateRecordTokenizableInstructionData' }
    ),
    (value) => ({ ...value, discriminator: 3 })
  ) as Serializer<
    CreateRecordTokenizableInstructionDataArgs,
    CreateRecordTokenizableInstructionData
  >;
}

// Args.
export type CreateRecordTokenizableInstructionArgs =
  CreateRecordTokenizableInstructionDataArgs;

// Instruction.
export function createRecordTokenizable(
  context: Pick<Context, 'programs'>,
  input: CreateRecordTokenizableInstructionAccounts &
    CreateRecordTokenizableInstructionArgs
): TransactionBuilder {
  // Program ID.
  const programId = context.programs.getPublicKey(
    'solanaRecordService',
    'srsUi2TVUUCyGcZdopxJauk8ZBzgAaHHZCVUhm5ifPa'
  );

  // Accounts.
  const resolvedAccounts = {
    owner: {
      index: 0,
      isWritable: false as boolean,
      value: input.owner ?? null,
    },
    payer: {
      index: 1,
      isWritable: true as boolean,
      value: input.payer ?? null,
    },
    class: {
      index: 2,
      isWritable: true as boolean,
      value: input.class ?? null,
    },
    record: {
      index: 3,
      isWritable: true as boolean,
      value: input.record ?? null,
    },
    systemProgram: {
      index: 4,
      isWritable: false as boolean,
      value: input.systemProgram ?? null,
    },
    authority: {
      index: 5,
      isWritable: false as boolean,
      value: input.authority ?? null,
    },
  } satisfies ResolvedAccountsWithIndices;

  // Arguments.
  const resolvedArgs: CreateRecordTokenizableInstructionArgs = { ...input };

  // Default values.
  if (!resolvedAccounts.systemProgram.value) {
    resolvedAccounts.systemProgram.value = context.programs.getPublicKey(
      'systemProgram',
      '11111111111111111111111111111111'
    );
    resolvedAccounts.systemProgram.isWritable = false;
  }

  // Accounts in order.
  const orderedAccounts: ResolvedAccount[] = Object.values(
    resolvedAccounts
  ).sort((a, b) => a.index - b.index);

  // Keys and Signers.
  const [keys, signers] = getAccountMetasAndSigners(
    orderedAccounts,
    'programId',
    programId
  );

  // Data.
  const data = getCreateRecordTokenizableInstructionDataSerializer().serialize(
    resolvedArgs as CreateRecordTokenizableInstructionDataArgs
  );

  // Bytes Created On Chain.
  const bytesCreatedOnChain = 0;

  return transactionBuilder([
    { instruction: { keys, programId, data }, signers, bytesCreatedOnChain },
  ]);
}<|MERGE_RESOLUTION|>--- conflicted
+++ resolved
@@ -51,38 +51,15 @@
 export type CreateRecordTokenizableInstructionData = {
   discriminator: number;
   expiration: bigint;
-<<<<<<< HEAD
-  seed: Uint8Array;
-  metadata: {
-    name: string;
-    symbol: string;
-    uri: string;
-    /** Additional metadata for Token22 Metadata Extension compatible Metadata format */
-    additionalMetadata: Array<{ label: string; value: string }>;
-  };
-=======
   name: string;
   /** Token22 Metadata Extension compatible Metadata format */
   metadata: Metadata;
->>>>>>> 09f8ac88
 };
 
 export type CreateRecordTokenizableInstructionDataArgs = {
   expiration: number | bigint;
-<<<<<<< HEAD
   seed: Uint8Array;
-  metadata: {
-    name: string;
-    symbol?: string;
-    uri: string;
-    /** Additional metadata for Token22 Metadata Extension compatible Metadata format */
-    additionalMetadata: Array<{ label: string; value: string }>;
-  };
-=======
-  name: string;
-  /** Token22 Metadata Extension compatible Metadata format */
   metadata: Metadata;
->>>>>>> 09f8ac88
 };
 
 export function getCreateRecordTokenizableInstructionDataSerializer(): Serializer<
@@ -98,8 +75,7 @@
       [
         ['discriminator', u8()],
         ['expiration', i64()],
-<<<<<<< HEAD
-        ['seed', bytes({ size: u8() })],
+        ['name', string({ size: u8() })],
         [
           'metadata',
           mapSerializer<any, any, any>(
@@ -120,10 +96,6 @@
             (value) => ({ ...value, symbol: value.symbol ?? 'SRS' })
           ),
         ],
-=======
-        ['name', string({ size: u8() })],
-        ['metadata', getMetadataSerializer()],
->>>>>>> 09f8ac88
       ],
       { description: 'CreateRecordTokenizableInstructionData' }
     ),
