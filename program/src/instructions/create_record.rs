--- conflicted
+++ resolved
@@ -95,11 +95,7 @@
         }
 
         // Deserialize `expiry`
-<<<<<<< HEAD
         let expiry: Option<i64> = ByteReader::read_optional_with_offset(ctx.data, EXPIRY_OFFSET)?;
-=======
-        let expiry: i64 = data.read()?;
->>>>>>> ebccdb54
 
         // Deserialize variable length data
         let mut variable_data: ByteReader<'info> = ByteReader::new_with_offset(ctx.data, if expiry.is_some() { NAME_LEN_OFFSET_WITH_EXPIRY } else { NAME_LEN_OFFSET_WITHOUT_EXPIRY });
@@ -168,13 +164,8 @@
             class: *self.accounts.class.key(),
             owner: *self.accounts.owner.key(),
             is_frozen: false,
-<<<<<<< HEAD
-            has_authority_extension: self.expiry.is_some(),
+            has_authority_extension: false,
             expiry: self.expiry.unwrap_or(0),
-=======
-            has_authority_extension: self.expiry > 0,
-            expiry: self.expiry,
->>>>>>> ebccdb54
             name: self.name,
             data: self.data,
         };
