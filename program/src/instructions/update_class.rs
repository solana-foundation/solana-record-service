<<<<<<< HEAD
=======
use crate::{
    constants::MAX_METADATA_LEN,
    state::Class,
    utils::{ByteReader, Context},
};
#[cfg(not(feature = "perf"))]
use pinocchio::log::sol_log;
>>>>>>> ebccdb54
use pinocchio::{account_info::AccountInfo, program_error::ProgramError, ProgramResult};

/// UpdateClass instruction.
///
/// This function:
/// 1. Loads the current class state
/// 2. Updates the metadata
/// 3. Saves the updated state
///
/// # Accounts
/// * `authority` - The account that has permission to update the class (must be a signer)
/// * `class` - The class account to be updated
/// * `system_program` - Required for account resizing operations
///
/// # Security
/// The authority must be:
/// 1. The class owner
/// 2. A signer
pub struct UpdateClassAccounts<'info> {
    authority: &'info AccountInfo,
    class: &'info AccountInfo,
    // system_program: &'info AccountInfo
}

impl<'info> TryFrom<&'info [AccountInfo]> for UpdateClassAccounts<'info> {
    type Error = ProgramError;

    fn try_from(accounts: &'info [AccountInfo]) -> Result<Self, Self::Error> {
        let [authority, class, ..] = &accounts else {
            return Err(ProgramError::NotEnoughAccountKeys);
        };

        // Account Checks
        if !authority.is_signer() {
            return Err(ProgramError::MissingRequiredSignature);
        }

        Ok(Self { authority, class })
    }
}

// UpdateClassMetadata
pub struct UpdateClassMetadata<'info> {
    accounts: UpdateClassAccounts<'info>,
    metadata: &'info str,
}

impl<'info> TryFrom<Context<'info>> for UpdateClassMetadata<'info> {
    type Error = ProgramError;

    fn try_from(ctx: Context<'info>) -> Result<Self, Self::Error> {
        let accounts = UpdateClassAccounts::try_from(ctx.accounts)?;

        // Create a byte reader
        let mut data = ByteReader::new(ctx.data);

        // Deserialize metadata
        let metadata = data.read_str(data.remaining_bytes())?;

        // Validate metadata length
        if metadata.len() > MAX_METADATA_LEN {
            return Err(ProgramError::InvalidInstructionData);
        }

        Ok(UpdateClassMetadata { accounts, metadata })
    }
}

impl<'info> UpdateClassMetadata<'info> {
    pub fn process(ctx: Context<'info>) -> ProgramResult {
        #[cfg(not(feature = "perf"))]
        sol_log("Update Class Metadata");
        Self::try_from(ctx)?.execute()
    }

    pub fn execute(&self) -> ProgramResult {
        Class::update_metadata(self.accounts.class, self.accounts.authority, self.metadata)
    }
}<|MERGE_RESOLUTION|>--- conflicted
+++ resolved
@@ -1,13 +1,3 @@
-<<<<<<< HEAD
-=======
-use crate::{
-    constants::MAX_METADATA_LEN,
-    state::Class,
-    utils::{ByteReader, Context},
-};
-#[cfg(not(feature = "perf"))]
-use pinocchio::log::sol_log;
->>>>>>> ebccdb54
 use pinocchio::{account_info::AccountInfo, program_error::ProgramError, ProgramResult};
 
 /// UpdateClass instruction.
