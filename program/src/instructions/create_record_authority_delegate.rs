--- conflicted
+++ resolved
@@ -93,19 +93,11 @@
         // Deserialize our accounts array
         let accounts = CreateRecordAuthorityDelegateAccounts::try_from(ctx.accounts)?;
 
-<<<<<<< HEAD
         // Check minimum instruction data length
         #[cfg(not(feature = "perf"))]
         if ctx.data.len() < CREATE_RECORD_AUTHORITY_DELEGATE_MIN_IX_LENGTH {
             return Err(ProgramError::InvalidArgument);
         }
-=======
-        // Check ix data has minimum length and create a byte reader
-        let mut data = ByteReader::new_with_minimum_size(
-            ctx.data,
-            CREATE_RECORD_AUTHORITY_DELEGATE_MIN_IX_LENGTH,
-        )?;
->>>>>>> ebccdb54
 
         // Deserialize `update_authority`
         let update_authority: Pubkey = ByteReader::read_with_offset(ctx.data, UPDATE_AUTHORITY_OFFSET)?;
