use borsh::de::BorshDeserialize;
use borsh::ser::BorshSerialize;
use core::str::FromStr;
use solana_account::{Account, WritableAccount};
use solana_program::program_error::ProgramError;

use kaigan::types::{RemainderStr, RemainderVec, U8PrefixString, U8PrefixVec};
use mollusk_svm::{program::keyed_account_for_system_program, result::Check, Mollusk};
use solana_pubkey::Pubkey;

use solana_record_service_client::{
    accounts::*,
    instructions::*,
    programs::SOLANA_RECORD_SERVICE_ID,
    types::{Metadata, MetadataAdditionalMetadata},
};

pub const AUTHORITY: Pubkey = Pubkey::new_from_array([0xaa; 32]);
pub const OWNER: Pubkey = Pubkey::new_from_array([0xbb; 32]);
pub const NEW_OWNER: Pubkey = Pubkey::new_from_array([0xcc; 32]);
pub const RANDOM_PUBKEY: Pubkey = Pubkey::new_from_array([0xdd; 32]);

// TokenzQdBNbLqP5VEhdkAS6EPFLC1PHnBqCXEpPxuEb
pub const TOKEN_2022_PROGRAM_ID: Pubkey = Pubkey::new_from_array([
    0x06, 0xdd, 0xf6, 0xe1, 0xee, 0x75, 0x8f, 0xde, 0x18, 0x42, 0x5d, 0xbc, 0xe4, 0x6c, 0xcd, 0xda,
    0xb6, 0x1a, 0xfc, 0x4d, 0x83, 0xb9, 0x0d, 0x27, 0xfe, 0xbd, 0xf9, 0x28, 0xd8, 0xa1, 0x8b, 0xfc,
]);

// Custom U32PrefixString type following kaigan pattern
#[derive(Clone, Eq, PartialEq)]
struct U32PrefixString(String);

impl std::ops::Deref for U32PrefixString {
    type Target = String;

    fn deref(&self) -> &Self::Target {
        &self.0
    }
}

impl std::fmt::Debug for U32PrefixString {
    fn fmt(&self, f: &mut std::fmt::Formatter<'_>) -> std::fmt::Result {
        f.write_fmt(format_args!("{:?}", self.0))
    }
}

impl U32PrefixString {
    fn try_from_slice(slice: &[u8]) -> Result<Self, &'static str> {
        if slice.len() < 4 {
            return Err("Slice too short");
        }
        let len = u32::from_le_bytes([slice[0], slice[1], slice[2], slice[3]]) as usize;
        if slice.len() < 4 + len {
            return Err("Slice too short for string");
        }
        let string_data = &slice[4..4 + len];
        let string = String::from_utf8(string_data.to_vec()).map_err(|_| "Invalid utf8")?;
        Ok(Self(string))
    }
}

impl From<U32PrefixString> for String {
    fn from(u32_str: U32PrefixString) -> Self {
        u32_str.0
    }
}

/* Helpers */
fn make_u8prefix_string(s: &str) -> U8PrefixString {
    U8PrefixString::try_from_slice(&[&[s.len() as u8], s.as_bytes()].concat())
        .expect("Invalid name")
}

fn make_u8prefix_vec_u8(s: &[u8]) -> U8PrefixVec<u8> {
    U8PrefixVec::try_from_slice(&[&[s.len() as u8], s].concat())
        .expect("Invalid seed")
}

fn make_u32prefix_string(s: &str) -> String {
    let len = s.len() as u32;
    let len_bytes = len.to_le_bytes();
    let mut data = Vec::new();
    data.extend_from_slice(&len_bytes);
    data.extend_from_slice(s.as_bytes());
    U32PrefixString::try_from_slice(&data)
        .expect("Invalid name")
        .into()
}

fn make_remainder_vec(b: &[u8]) -> RemainderVec<u8> {
    RemainderVec::<u8>::try_from_slice(b).expect("Invalid slice")
}

fn make_remainder_str(s: &str) -> RemainderStr {
    RemainderStr::from_str(s).expect("Invalid metadata")
}

fn keyed_account_for_authority() -> (Pubkey, Account) {
    (
        AUTHORITY,
        Account::new(100_000_000_000u64, 0, &Pubkey::default()),
    )
}

fn keyed_account_for_random_authority() -> (Pubkey, Account) {
    (
        RANDOM_PUBKEY,
        Account::new(100_000_000_000u64, 0, &Pubkey::default()),
    )
}
fn keyed_account_for_owner() -> (Pubkey, Account) {
    (
        OWNER,
        Account::new(100_000_000_000u64, 0, &Pubkey::default()),
    )
}

fn keyed_account_for_class_default() -> (Pubkey, Account) {
    keyed_account_for_class(AUTHORITY, false, false, "test", "test")
}

fn keyed_account_for_class(
    authority: Pubkey,
    is_permissioned: bool,
    is_frozen: bool,
    name: &str,
    metadata: &str,
) -> (Pubkey, Account) {
    let (address, _bump) = Pubkey::find_program_address(
        &[b"class", &authority.as_ref(), name.as_ref()],
        &SOLANA_RECORD_SERVICE_ID,
    );

    let class_account_data = Class {
        discriminator: 1,
        authority,
        is_permissioned,
        is_frozen,
        name: make_u8prefix_string(name),
        metadata: make_remainder_str(metadata),
    }
    .try_to_vec()
    .expect("Invalid class");

    let mut class_account = Account::new(
        100_000_000u64,
        class_account_data.len(),
        &Pubkey::from(crate::ID),
    );
    class_account
        .data_as_mut_slice()
        .clone_from_slice(&class_account_data);
    (address, class_account)
}

fn keyed_account_for_record(
    class: Pubkey,
    owner_type: u8,
    owner: Pubkey,
    is_frozen: bool,
    expiry: i64,
    seed: &[u8],
    data: &[u8],
) -> (Pubkey, Account) {
    let (address, _bump) = Pubkey::find_program_address(
        &[b"record", &class.as_ref(), seed.as_ref()],
        &SOLANA_RECORD_SERVICE_ID,
    );
    let record_account_data = Record {
        discriminator: 2,
        class,
        owner_type,
        owner,
        is_frozen,
        expiry,
        seed: make_u8prefix_vec_u8(seed),
        data: RemainderVec::<u8>::try_from_slice(data).unwrap(),
    }
    .try_to_vec()
    .expect("Invalid record");

    let mut record_account = Account::new(
        100_000_000u64,
        record_account_data.len(),
        &Pubkey::from(crate::ID),
    );
    record_account
        .data_as_mut_slice()
        .clone_from_slice(&record_account_data);

    (address, record_account)
}

/// Fake Metadata that has
/// - name: "test"
/// - symbol: "SRS"
/// - uri: "test"
/// - additional_metadata: []
const METADATA: &[u8; 27] = &[
    4, 0, 0, 0, 116, 101, 115, 116, 3, 0, 0, 0, 83, 82, 83, 4, 0, 0, 0, 116, 101, 115, 116, 0, 0,
    0, 0,
];

fn keyed_account_for_record_with_metadata(
    class: Pubkey,
    owner_type: u8,
    owner: Pubkey,
    is_frozen: bool,
    expiry: i64,
    name: &str,
    metadata: Option<&[u8]>,
) -> (Pubkey, Account) {
    let (address, _bump) = Pubkey::find_program_address(
        &[b"record", &class.as_ref(), name.as_ref()],
        &SOLANA_RECORD_SERVICE_ID,
    );
    let record_account_data = Record {
        discriminator: 2,
        class,
        owner_type,
        owner,
        is_frozen,
        expiry,
<<<<<<< HEAD
        seed: make_u8prefix_vec_u8(name.as_bytes()),
        data: RemainderVec::<u8>::try_from_slice(METADATA).unwrap(),
=======
        name: make_u8prefix_string(name),
        data: RemainderVec::<u8>::try_from_slice(metadata.unwrap_or(METADATA)).unwrap(),
>>>>>>> 09f8ac88
    }
    .try_to_vec()
    .expect("Invalid record");

    let mut record_account = Account::new(
        100_000_000u64,
        record_account_data.len(),
        &Pubkey::from(crate::ID),
    );
    record_account
        .data_as_mut_slice()
        .clone_from_slice(&record_account_data);

    (address, record_account)
}

/// Fake Metadata that has
/// - name: "test"
/// - symbol: "SRS"
/// - uri: "test"
/// - additional_metadata: [
///     { label: "test", value: "test" }
/// ]
const METADATA_WITH_ADDITIONAL_METADATA: &[u8] = &[
    4, 0, 0, 0, 116, 101, 115, 116, 3, 0, 0, 0, 83, 82, 83, 4, 0, 0, 0, 116, 101, 115, 116, 1, 0,
    0, 0, 4, 0, 0, 0, 116, 101, 115, 116, 4, 0, 0, 0, 116, 101, 115, 116,
];

fn keyed_account_for_record_with_metadata_and_additional_metadata(
    class: Pubkey,
    owner_type: u8,
    owner: Pubkey,
    is_frozen: bool,
    expiry: i64,
    name: &str,
) -> (Pubkey, Account) {
    let (address, _bump) = Pubkey::find_program_address(
        &[b"record", &class.as_ref(), name.as_ref()],
        &SOLANA_RECORD_SERVICE_ID,
    );
    let record_account_data = Record {
        discriminator: 2,
        class,
        owner_type,
        owner,
        is_frozen,
        expiry,
        seed: make_u8prefix_vec_u8(name.as_bytes()),
        data: RemainderVec::<u8>::try_from_slice(METADATA_WITH_ADDITIONAL_METADATA).unwrap(),
    }
    .try_to_vec()
    .expect("Invalid record");

    let mut record_account = Account::new(
        100_000_000u64,
        record_account_data.len(),
        &Pubkey::from(crate::ID),
    );
    record_account
        .data_as_mut_slice()
        .clone_from_slice(&record_account_data);

    (address, record_account)
}

const METADATA_WITH_MULTIPLE_ADDITIONAL_METADATA: &[u8] = &[
    4, 0, 0, 0, 116, 101, 115, 116, 3, 0, 0, 0, 83, 82, 83, 4, 0, 0, 0, 116, 101, 115, 116, 3, 0,
    0, 0, 4, 0, 0, 0, 116, 101, 115, 116, 4, 0, 0, 0, 116, 101, 115, 116, 4, 0, 0, 0, 115, 101,
    115, 116, 4, 0, 0, 0, 116, 101, 115, 116, 4, 0, 0, 0, 114, 101, 115, 116, 4, 0, 0, 0, 116, 101,
    115, 116,
];

fn keyed_account_for_record_with_metadata_and_multiple_additional_metadata(
    class: Pubkey,
    owner_type: u8,
    owner: Pubkey,
    is_frozen: bool,
    expiry: i64,
    name: &str,
) -> (Pubkey, Account) {
    let (address, _bump) = Pubkey::find_program_address(
        &[b"record", &class.as_ref(), name.as_ref()],
        &SOLANA_RECORD_SERVICE_ID,
    );
    let record_account_data = Record {
        discriminator: 2,
        class,
        owner_type,
        owner,
        is_frozen,
        expiry,
        seed: make_u8prefix_vec_u8(name.as_bytes()),
        data: RemainderVec::<u8>::try_from_slice(METADATA_WITH_MULTIPLE_ADDITIONAL_METADATA)
            .unwrap(),
    }
    .try_to_vec()
    .expect("Invalid record");

    let mut record_account = Account::new(
        100_000_000u64,
        record_account_data.len(),
        &Pubkey::from(crate::ID),
    );
    record_account
        .data_as_mut_slice()
        .clone_from_slice(&record_account_data);

    (address, record_account)
}

const MINT_DATA_WITH_EXTENSIONS: &[u8] = &[
    1, 0, 0, 0, 44, 183, 51, 50, 60, 76, 5, 80, 101, 31, 190, 147, 58, 233, 60, 212, 133, 19, 33,
    142, 101, 42, 77, 206, 214, 6, 73, 4, 96, 81, 27, 127, 1, 0, 0, 0, 0, 0, 0, 0, 0, 1, 1, 0, 0,
    0, 44, 183, 51, 50, 60, 76, 5, 80, 101, 31, 190, 147, 58, 233, 60, 212, 133, 19, 33, 142, 101,
    42, 77, 206, 214, 6, 73, 4, 96, 81, 27, 127, 0, 0, 0, 0, 0, 0, 0, 0, 0, 0, 0, 0, 0, 0, 0, 0, 0,
    0, 0, 0, 0, 0, 0, 0, 0, 0, 0, 0, 0, 0, 0, 0, 0, 0, 0, 0, 0, 0, 0, 0, 0, 0, 0, 0, 0, 0, 0, 0, 0,
    0, 0, 0, 0, 0, 0, 0, 0, 0, 0, 0, 0, 0, 0, 0, 0, 0, 0, 0, 0, 0, 0, 0, 0, 0, 0, 0, 0, 0, 0, 0, 0,
    0, 0, 1,
];
const MINT_CLOSE_AUTHORITY_EXTENSION: &[u8] = &[
    3, 0, 32, 0, 44, 183, 51, 50, 60, 76, 5, 80, 101, 31, 190, 147, 58, 233, 60, 212, 133, 19, 33,
    142, 101, 42, 77, 206, 214, 6, 73, 4, 96, 81, 27, 127,
];
const MINT_PERMANENT_DELEGATE_EXTENSION: &[u8] = &[
    12, 0, 32, 0, 44, 183, 51, 50, 60, 76, 5, 80, 101, 31, 190, 147, 58, 233, 60, 212, 133, 19, 33,
    142, 101, 42, 77, 206, 214, 6, 73, 4, 96, 81, 27, 127,
];
const MINT_METADATA_POINTER_EXTENSION: &[u8] = &[
    18, 0, 64, 0, 44, 183, 51, 50, 60, 76, 5, 80, 101, 31, 190, 147, 58, 233, 60, 212, 133, 19, 33,
    142, 101, 42, 77, 206, 214, 6, 73, 4, 96, 81, 27, 127, 44, 183, 51, 50, 60, 76, 5, 80, 101, 31,
    190, 147, 58, 233, 60, 212, 133, 19, 33, 142, 101, 42, 77, 206, 214, 6, 73, 4, 96, 81, 27, 127,
];
const MINT_GROUP_MEMBER_POINTER_EXTENSION: &[u8] = &[
    22, 0, 64, 0, 52, 137, 177, 136, 59, 205, 145, 103, 193, 194, 30, 23, 233, 253, 189, 51, 87,
    188, 182, 87, 172, 35, 137, 100, 211, 23, 123, 152, 136, 141, 87, 92, 44, 183, 51, 50, 60, 76,
    5, 80, 101, 31, 190, 147, 58, 233, 60, 212, 133, 19, 33, 142, 101, 42, 77, 206, 214, 6, 73, 4,
    96, 81, 27, 127,
];
const MINT_METADATA_EXTENSION: &[u8] = &[
    19, 0, 91, 0, 44, 183, 51, 50, 60, 76, 5, 80, 101, 31, 190, 147, 58, 233, 60, 212, 133, 19, 33,
    142, 101, 42, 77, 206, 214, 6, 73, 4, 96, 81, 27, 127, 44, 183, 51, 50, 60, 76, 5, 80, 101, 31,
    190, 147, 58, 233, 60, 212, 133, 19, 33, 142, 101, 42, 77, 206, 214, 6, 73, 4, 96, 81, 27, 127,
    4, 0, 0, 0, 116, 101, 115, 116, 3, 0, 0, 0, 83, 82, 83, 4, 0, 0, 0, 116, 101, 115, 116, 0, 0,
    0, 0,
];
const MINT_GROUP_MEMBER_EXTENSION: &[u8] = &[
    23, 0, 72, 0, 44, 183, 51, 50, 60, 76, 5, 80, 101, 31, 190, 147, 58, 233, 60, 212, 133, 19, 33,
    142, 101, 42, 77, 206, 214, 6, 73, 4, 96, 81, 27, 127, 52, 137, 177, 136, 59, 205, 145, 103,
    193, 194, 30, 23, 233, 253, 189, 51, 87, 188, 182, 87, 172, 35, 137, 100, 211, 23, 123, 152,
    136, 141, 87, 92, 1, 0, 0, 0, 0, 0, 0, 0,
];

fn keyed_account_for_mint(record: Pubkey) -> (Pubkey, Account) {
    let (address, _bump) =
        Pubkey::find_program_address(&[b"mint", &record.as_ref()], &SOLANA_RECORD_SERVICE_ID);

    // Base data (82) + 84 (padding + account_type) + Extensions (36 + 36 + 68) + Metadata (83 + name.len() + uri.len())
    let total_size = MINT_DATA_WITH_EXTENSIONS.len()
        + MINT_CLOSE_AUTHORITY_EXTENSION.len()
        + MINT_PERMANENT_DELEGATE_EXTENSION.len()
        + MINT_METADATA_POINTER_EXTENSION.len()
        + MINT_GROUP_MEMBER_POINTER_EXTENSION.len()
        + MINT_METADATA_EXTENSION.len()
        + MINT_GROUP_MEMBER_EXTENSION.len();

    let mut mint_account_data = vec![0u8; total_size];

    // Mint Data
    mint_account_data[0..MINT_DATA_WITH_EXTENSIONS.len()]
        .copy_from_slice(MINT_DATA_WITH_EXTENSIONS);
    let mut offset = MINT_DATA_WITH_EXTENSIONS.len();
    // Close Authority Extension
    mint_account_data[offset..offset + MINT_CLOSE_AUTHORITY_EXTENSION.len()]
        .copy_from_slice(MINT_CLOSE_AUTHORITY_EXTENSION);
    offset += MINT_CLOSE_AUTHORITY_EXTENSION.len();
    // Permanent Delegate Extension
    mint_account_data[offset..offset + MINT_PERMANENT_DELEGATE_EXTENSION.len()]
        .copy_from_slice(MINT_PERMANENT_DELEGATE_EXTENSION);
    offset += MINT_PERMANENT_DELEGATE_EXTENSION.len();
    // Metadata Pointer Extension
    mint_account_data[offset..offset + MINT_METADATA_POINTER_EXTENSION.len()]
        .copy_from_slice(MINT_METADATA_POINTER_EXTENSION);
    offset += MINT_METADATA_POINTER_EXTENSION.len();
    // Group Pointer Extension
    mint_account_data[offset..offset + MINT_GROUP_MEMBER_POINTER_EXTENSION.len()]
        .copy_from_slice(MINT_GROUP_MEMBER_POINTER_EXTENSION);
    offset += MINT_GROUP_MEMBER_POINTER_EXTENSION.len();
    // Metadata Extension
    mint_account_data[offset..offset + MINT_METADATA_EXTENSION.len()]
        .copy_from_slice(MINT_METADATA_EXTENSION);
    offset += MINT_METADATA_EXTENSION.len();
    // Group Extension
    mint_account_data[offset..offset + MINT_GROUP_MEMBER_EXTENSION.len()]
        .copy_from_slice(MINT_GROUP_MEMBER_EXTENSION);

    // Create the mint account
    let mut record_mint_account = Account::new(
        100_000_000u64,
        mint_account_data.len(),
        &TOKEN_2022_PROGRAM_ID,
    );
    record_mint_account
        .data_as_mut_slice()
        .copy_from_slice(&mint_account_data);

    (address, record_mint_account)
}

const MINT_METADATA_EXTENSIONE_WITH_ADDITIONAL_METADATA: &[u8; 111] = &[
    19, 0, 107, 0, 44, 183, 51, 50, 60, 76, 5, 80, 101, 31, 190, 147, 58, 233, 60, 212, 133, 19,
    33, 142, 101, 42, 77, 206, 214, 6, 73, 4, 96, 81, 27, 127, 44, 183, 51, 50, 60, 76, 5, 80, 101,
    31, 190, 147, 58, 233, 60, 212, 133, 19, 33, 142, 101, 42, 77, 206, 214, 6, 73, 4, 96, 81, 27,
    127, 4, 0, 0, 0, 116, 101, 115, 116, 3, 0, 0, 0, 83, 82, 83, 4, 0, 0, 0, 116, 101, 115, 116, 1,
    0, 0, 0, 4, 0, 0, 0, 116, 101, 115, 116, 4, 0, 0, 0, 116, 101, 115, 116,
];

fn keyed_account_for_mint_with_additional_metadata(record: Pubkey) -> (Pubkey, Account) {
    let (address, _bump) =
        Pubkey::find_program_address(&[b"mint", &record.as_ref()], &SOLANA_RECORD_SERVICE_ID);

    let total_size = MINT_DATA_WITH_EXTENSIONS.len()
        + MINT_CLOSE_AUTHORITY_EXTENSION.len()
        + MINT_PERMANENT_DELEGATE_EXTENSION.len()
        + MINT_METADATA_POINTER_EXTENSION.len()
        + MINT_GROUP_MEMBER_POINTER_EXTENSION.len()
        + MINT_METADATA_EXTENSIONE_WITH_ADDITIONAL_METADATA.len()
        + MINT_GROUP_MEMBER_EXTENSION.len();

    let mut mint_account_data = vec![0u8; total_size];

    // Mint Data
    mint_account_data[0..MINT_DATA_WITH_EXTENSIONS.len()]
        .copy_from_slice(MINT_DATA_WITH_EXTENSIONS);
    let mut offset = MINT_DATA_WITH_EXTENSIONS.len();
    // Close Authority Extension
    mint_account_data[offset..offset + MINT_CLOSE_AUTHORITY_EXTENSION.len()]
        .copy_from_slice(MINT_CLOSE_AUTHORITY_EXTENSION);
    offset += MINT_CLOSE_AUTHORITY_EXTENSION.len();
    // Permanent Delegate Extension
    mint_account_data[offset..offset + MINT_PERMANENT_DELEGATE_EXTENSION.len()]
        .copy_from_slice(MINT_PERMANENT_DELEGATE_EXTENSION);
    offset += MINT_PERMANENT_DELEGATE_EXTENSION.len();
    // Metadata Pointer Extension
    mint_account_data[offset..offset + MINT_METADATA_POINTER_EXTENSION.len()]
        .copy_from_slice(MINT_METADATA_POINTER_EXTENSION);
    offset += MINT_METADATA_POINTER_EXTENSION.len();
    // Group Pointer Extension
    mint_account_data[offset..offset + MINT_GROUP_MEMBER_POINTER_EXTENSION.len()]
        .copy_from_slice(MINT_GROUP_MEMBER_POINTER_EXTENSION);
    offset += MINT_GROUP_MEMBER_POINTER_EXTENSION.len();
    // Metadata Extension
    mint_account_data[offset..offset + MINT_METADATA_EXTENSIONE_WITH_ADDITIONAL_METADATA.len()]
        .copy_from_slice(MINT_METADATA_EXTENSIONE_WITH_ADDITIONAL_METADATA);
    offset += MINT_METADATA_EXTENSIONE_WITH_ADDITIONAL_METADATA.len();
    // Group Extension
    mint_account_data[offset..offset + MINT_GROUP_MEMBER_EXTENSION.len()]
        .copy_from_slice(MINT_GROUP_MEMBER_EXTENSION);

    // Create the mint account
    let mut record_mint_account = Account::new(
        100_000_000u64,
        mint_account_data.len(),
        &TOKEN_2022_PROGRAM_ID,
    );
    record_mint_account
        .data_as_mut_slice()
        .copy_from_slice(&mint_account_data);

    (address, record_mint_account)
}

const MINT_METADATA_EXTENSIONE_WITH_MULTIPLE_ADDITIONAL_METADATA: &[u8; 143] = &[
    19, 0, 139, 0, 44, 183, 51, 50, 60, 76, 5, 80, 101, 31, 190, 147, 58, 233, 60, 212, 133, 19,
    33, 142, 101, 42, 77, 206, 214, 6, 73, 4, 96, 81, 27, 127, 44, 183, 51, 50, 60, 76, 5, 80, 101,
    31, 190, 147, 58, 233, 60, 212, 133, 19, 33, 142, 101, 42, 77, 206, 214, 6, 73, 4, 96, 81, 27,
    127, 4, 0, 0, 0, 116, 101, 115, 116, 3, 0, 0, 0, 83, 82, 83, 4, 0, 0, 0, 116, 101, 115, 116, 3,
    0, 0, 0, 4, 0, 0, 0, 116, 101, 115, 116, 4, 0, 0, 0, 116, 101, 115, 116, 4, 0, 0, 0, 115, 101,
    115, 116, 4, 0, 0, 0, 116, 101, 115, 116, 4, 0, 0, 0, 114, 101, 115, 116, 4, 0, 0, 0, 116, 101,
    115, 116,
];

fn keyed_account_for_mint_with_multiple_additional_metadata(record: Pubkey) -> (Pubkey, Account) {
    let (address, _bump) =
        Pubkey::find_program_address(&[b"mint", &record.as_ref()], &SOLANA_RECORD_SERVICE_ID);

    let total_size = MINT_DATA_WITH_EXTENSIONS.len()
        + MINT_CLOSE_AUTHORITY_EXTENSION.len()
        + MINT_PERMANENT_DELEGATE_EXTENSION.len()
        + MINT_METADATA_POINTER_EXTENSION.len()
        + MINT_GROUP_MEMBER_POINTER_EXTENSION.len()
        + MINT_METADATA_EXTENSIONE_WITH_MULTIPLE_ADDITIONAL_METADATA.len()
        + MINT_GROUP_MEMBER_EXTENSION.len();

    let mut mint_account_data = vec![0u8; total_size];

    // Mint Data
    mint_account_data[0..MINT_DATA_WITH_EXTENSIONS.len()]
        .copy_from_slice(MINT_DATA_WITH_EXTENSIONS);
    let mut offset = MINT_DATA_WITH_EXTENSIONS.len();
    // Close Authority Extension
    mint_account_data[offset..offset + MINT_CLOSE_AUTHORITY_EXTENSION.len()]
        .copy_from_slice(MINT_CLOSE_AUTHORITY_EXTENSION);
    offset += MINT_CLOSE_AUTHORITY_EXTENSION.len();
    // Permanent Delegate Extension
    mint_account_data[offset..offset + MINT_PERMANENT_DELEGATE_EXTENSION.len()]
        .copy_from_slice(MINT_PERMANENT_DELEGATE_EXTENSION);
    offset += MINT_PERMANENT_DELEGATE_EXTENSION.len();
    // Metadata Pointer Extension
    mint_account_data[offset..offset + MINT_METADATA_POINTER_EXTENSION.len()]
        .copy_from_slice(MINT_METADATA_POINTER_EXTENSION);
    offset += MINT_METADATA_POINTER_EXTENSION.len();
    // Group Pointer Extension
    mint_account_data[offset..offset + MINT_GROUP_MEMBER_POINTER_EXTENSION.len()]
        .copy_from_slice(MINT_GROUP_MEMBER_POINTER_EXTENSION);
    offset += MINT_GROUP_MEMBER_POINTER_EXTENSION.len();
    // Metadata Extension
    mint_account_data
        [offset..offset + MINT_METADATA_EXTENSIONE_WITH_MULTIPLE_ADDITIONAL_METADATA.len()]
        .copy_from_slice(MINT_METADATA_EXTENSIONE_WITH_MULTIPLE_ADDITIONAL_METADATA);
    offset += MINT_METADATA_EXTENSIONE_WITH_MULTIPLE_ADDITIONAL_METADATA.len();
    // Group Extension
    mint_account_data[offset..offset + MINT_GROUP_MEMBER_EXTENSION.len()]
        .copy_from_slice(MINT_GROUP_MEMBER_EXTENSION);

    // Create the mint account
    let mut record_mint_account = Account::new(
        100_000_000u64,
        mint_account_data.len(),
        &TOKEN_2022_PROGRAM_ID,
    );
    record_mint_account
        .data_as_mut_slice()
        .copy_from_slice(&mint_account_data);

    (address, record_mint_account)
}

const GROUP_MINT_DATA_WITH_EXTENSIONS: &[u8] = &[
    1, 0, 0, 0, 52, 137, 177, 136, 59, 205, 145, 103, 193, 194, 30, 23, 233, 253, 189, 51, 87, 188,
    182, 87, 172, 35, 137, 100, 211, 23, 123, 152, 136, 141, 87, 92, 0, 0, 0, 0, 0, 0, 0, 0, 0, 1,
    1, 0, 0, 0, 52, 137, 177, 136, 59, 205, 145, 103, 193, 194, 30, 23, 233, 253, 189, 51, 87, 188,
    182, 87, 172, 35, 137, 100, 211, 23, 123, 152, 136, 141, 87, 92, 0, 0, 0, 0, 0, 0, 0, 0, 0, 0,
    0, 0, 0, 0, 0, 0, 0, 0, 0, 0, 0, 0, 0, 0, 0, 0, 0, 0, 0, 0, 0, 0, 0, 0, 0, 0, 0, 0, 0, 0, 0, 0,
    0, 0, 0, 0, 0, 0, 0, 0, 0, 0, 0, 0, 0, 0, 0, 0, 0, 0, 0, 0, 0, 0, 0, 0, 0, 0, 0, 0, 0, 0, 0, 0,
    0, 0, 0, 0, 0, 0, 0, 0, 0, 1,
];
const MINT_GROUP_POINTER_EXTENSION: &[u8] = &[
    20, 0, 64, 0, 52, 137, 177, 136, 59, 205, 145, 103, 193, 194, 30, 23, 233, 253, 189, 51, 87,
    188, 182, 87, 172, 35, 137, 100, 211, 23, 123, 152, 136, 141, 87, 92, 52, 137, 177, 136, 59,
    205, 145, 103, 193, 194, 30, 23, 233, 253, 189, 51, 87, 188, 182, 87, 172, 35, 137, 100, 211,
    23, 123, 152, 136, 141, 87, 92,
];
const MINT_GROUP_EXTENSION: &[u8] = &[
    21, 0, 80, 0, 52, 137, 177, 136, 59, 205, 145, 103, 193, 194, 30, 23, 233, 253, 189, 51, 87,
    188, 182, 87, 172, 35, 137, 100, 211, 23, 123, 152, 136, 141, 87, 92, 52, 137, 177, 136, 59,
    205, 145, 103, 193, 194, 30, 23, 233, 253, 189, 51, 87, 188, 182, 87, 172, 35, 137, 100, 211,
    23, 123, 152, 136, 141, 87, 92, 1, 0, 0, 0, 0, 0, 0, 0, 100, 0, 0, 0, 0, 0, 0, 0,
];

fn keyed_account_for_group(class: Pubkey) -> (Pubkey, Account) {
    let (address, _bump) =
        Pubkey::find_program_address(&[b"group", &class.as_ref()], &SOLANA_RECORD_SERVICE_ID);

    let total_size = GROUP_MINT_DATA_WITH_EXTENSIONS.len()
        + MINT_GROUP_POINTER_EXTENSION.len()
        + MINT_GROUP_EXTENSION.len();

    let mut group_account_data = vec![0u8; total_size];

    // Mint Data
    group_account_data[0..GROUP_MINT_DATA_WITH_EXTENSIONS.len()]
        .copy_from_slice(GROUP_MINT_DATA_WITH_EXTENSIONS);
    let mut offset = GROUP_MINT_DATA_WITH_EXTENSIONS.len();
    // Group Pointer Extension
    group_account_data[offset..offset + MINT_GROUP_POINTER_EXTENSION.len()]
        .copy_from_slice(MINT_GROUP_POINTER_EXTENSION);
    offset += MINT_GROUP_POINTER_EXTENSION.len();
    // Group Extension
    group_account_data[offset..offset + MINT_GROUP_EXTENSION.len()]
        .copy_from_slice(MINT_GROUP_EXTENSION);

    let mut group_account = Account::new(
        100_000_000u64,
        group_account_data.len(),
        &TOKEN_2022_PROGRAM_ID,
    );
    group_account
        .data_as_mut_slice()
        .copy_from_slice(&group_account_data);

    (address, group_account)
}

fn keyed_account_for_token(owner: Pubkey, mint: Pubkey, is_frozen: bool) -> (Pubkey, Account) {
    let (address, _bump) = Pubkey::find_program_address(
        &[
            owner.as_ref(),
            mollusk_svm_programs_token::token2022::ID.as_ref(),
            mint.as_ref(),
        ],
        &mollusk_svm_programs_token::associated_token::ID,
    );

    let mut token_account_data = [0u8; 170];
    // Mint
    token_account_data[0..32].copy_from_slice(&mint.to_bytes());
    // Owner
    token_account_data[32..64].copy_from_slice(&owner.to_bytes());
    // Amount
    token_account_data[64..72].copy_from_slice(&[1, 0, 0, 0, 0, 0, 0, 0]);
    // Delegate
    token_account_data[72..108].copy_from_slice(&[0; 36]);
    // State
    token_account_data[108] = if is_frozen { 2 } else { 1 };
    // IsNative
    token_account_data[109..121].copy_from_slice(&[0; 12]);
    token_account_data[121..129].copy_from_slice(&[0; 8]);
    token_account_data[129..165].copy_from_slice(&[0; 36]);
    // Account type
    token_account_data[165] = 2;
    // Extension
    token_account_data[166..170].copy_from_slice(&[7, 0, 0, 0]);

    // Create the mint account
    let mut token_account = Account::new(
        100_000_000u64,
        token_account_data.len(),
        &TOKEN_2022_PROGRAM_ID,
    );
    token_account
        .data_as_mut_slice()
        .copy_from_slice(&token_account_data);

    (address, token_account)
}

/* Tests */

#[test]
fn create_class() {
    // Authority
    let (authority, authority_data) = keyed_account_for_authority();
    // Class
    let (class, class_data) = keyed_account_for_class_default();

    //System Program
    let (system_program, system_program_data) = keyed_account_for_system_program();

    let instruction = CreateClass {
        authority,
        payer: authority,
        class,
        system_program,
    }
    .instruction(CreateClassInstructionArgs {
        is_permissioned: false,
        is_frozen: false,
        name: make_u8prefix_string("test"),
        metadata: make_remainder_str("test"),
    });

    let mollusk = Mollusk::new(
        &SOLANA_RECORD_SERVICE_ID,
        "../target/deploy/solana_record_service",
    );

    mollusk.process_and_validate_instruction(
        &instruction,
        &[
            (authority, authority_data),
            (class, Account::default()),
            (system_program, system_program_data),
        ],
        &[
            Check::success(),
            Check::account(&class).data(&class_data.data).build(),
        ],
    );
}

#[test]
fn update_class_metadata() {
    // Authority
    let (authority, authority_data) = keyed_account_for_authority();
    // Payer
    let (payer, payer_data) = keyed_account_for_random_authority();
    // Class
    let (class, class_data) = keyed_account_for_class_default();

    // Class Updated
    let (_, class_data_updated) = keyed_account_for_class(authority, false, false, "test", "test2");
    //System Program
    let (system_program, system_program_data) = keyed_account_for_system_program();

    let instruction = UpdateClassMetadata {
        authority,
        payer,
        class,
        system_program,
    }
    .instruction(UpdateClassMetadataInstructionArgs {
        metadata: RemainderStr::from_str("test2").unwrap(),
    });

    let mollusk = Mollusk::new(
        &SOLANA_RECORD_SERVICE_ID,
        "../target/deploy/solana_record_service",
    );

    mollusk.process_and_validate_instruction(
        &instruction,
        &[
            (authority, authority_data),
            (payer, payer_data),
            (class, class_data),
            (system_program, system_program_data),
        ],
        &[
            Check::success(),
            Check::account(&class)
                .data(&class_data_updated.data)
                .build(),
        ],
    );
}

#[test]
/// Fails because the class_authority != authority of the instruction
fn update_class_metadata_incorrect_authority() {
    // Authority
    let (random_authority, random_authority_data) = keyed_account_for_random_authority();
    // Class
    let (class, class_data) = keyed_account_for_class_default();
    //System Program
    let (system_program, system_program_data) = keyed_account_for_system_program();

    let instruction = UpdateClassMetadata {
        authority: random_authority,
        payer: random_authority,
        class,
        system_program,
    }
    .instruction(UpdateClassMetadataInstructionArgs {
        metadata: RemainderStr::from_str("test2").unwrap(),
    });

    let mollusk = Mollusk::new(
        &SOLANA_RECORD_SERVICE_ID,
        "../target/deploy/solana_record_service",
    );

    mollusk.process_and_validate_instruction(
        &instruction,
        &[
            (random_authority, random_authority_data),
            (class, class_data),
            (system_program, system_program_data),
        ],
        &[Check::err(ProgramError::MissingRequiredSignature)],
    );
}

#[test]
fn update_class_frozen() {
    // Authority
    let (authority, authority_data) = keyed_account_for_authority();
    // Class
    let (class, class_data) = keyed_account_for_class_default();
    // Class frozen
    let (_, class_data_frozen) = keyed_account_for_class(authority, false, true, "test", "test");

    let instruction = FreezeClass { authority, class }
        .instruction(FreezeClassInstructionArgs { is_frozen: true });

    let mollusk = Mollusk::new(
        &SOLANA_RECORD_SERVICE_ID,
        "../target/deploy/solana_record_service",
    );

    mollusk.process_and_validate_instruction(
        &instruction,
        &[(authority, authority_data), (class, class_data)],
        &[
            Check::success(),
            Check::account(&class).data(&class_data_frozen.data).build(),
        ],
    );
}

#[test]
fn update_class_frozen_already_frozen() {
    // Authority
    let (authority, authority_data) = keyed_account_for_authority();
    // Class
    let (class, class_data) = keyed_account_for_class(authority, false, true, "test", "test");
    // Class frozen
    let (_, class_data_frozen) = keyed_account_for_class(authority, false, true, "test", "test");

    let instruction = FreezeClass { authority, class }
        .instruction(FreezeClassInstructionArgs { is_frozen: true });

    let mollusk = Mollusk::new(
        &SOLANA_RECORD_SERVICE_ID,
        "../target/deploy/solana_record_service",
    );

    mollusk.process_and_validate_instruction(
        &instruction,
        &[(authority, authority_data), (class, class_data)],
        &[
            Check::success(),
            Check::account(&class).data(&class_data_frozen.data).build(),
        ],
    );
}

#[test]
fn create_record() {
    // Owner
    let (owner, owner_data) = keyed_account_for_owner();
    // Class
    let (class, class_data) = keyed_account_for_class_default();
    // Record
    let (record, record_data) =
        keyed_account_for_record(class, 0, owner, false, 0, b"test", b"test");
    //System Program
    let (system_program, system_program_data) = keyed_account_for_system_program();

    let instruction = CreateRecord {
        owner,
        payer: owner,
        class,
        record,
        system_program,
        authority: None,
    }
    .instruction(CreateRecordInstructionArgs {
        expiration: 0,
        seed: make_u8prefix_vec_u8(b"test"),
        data: make_remainder_vec(b"test"),
    });

    let mollusk = Mollusk::new(
        &SOLANA_RECORD_SERVICE_ID,
        "../target/deploy/solana_record_service",
    );

    mollusk.process_and_validate_instruction(
        &instruction,
        &[
            (owner, owner_data),
            (class, class_data),
            (record, Account::default()),
            (system_program, system_program_data),
        ],
        &[
            Check::success(),
            Check::account(&record).data(&record_data.data).build(),
        ],
    );
}

#[test]
fn create_record_with_metadata() {
    // Owner
    let (owner, owner_data) = keyed_account_for_owner();
    // Class
    let (class, class_data) = keyed_account_for_class_default();
    // Record
    let (record, record_data) =
        keyed_account_for_record_with_metadata(class, 0, owner, false, 0, "test", None);
    //System Program
    let (system_program, system_program_data) = keyed_account_for_system_program();

    let instruction = CreateRecordTokenizable {
        owner,
        payer: owner,
        class,
        record,
        system_program,
        authority: None,
    }
    .instruction(CreateRecordTokenizableInstructionArgs {
        expiration: 0,
        seed: make_u8prefix_vec_u8(b"test"),
        metadata: Metadata {
            name: make_u32prefix_string("test"),
            symbol: make_u32prefix_string("SRS"),
            uri: make_u32prefix_string("test"),
            additional_metadata: vec![],
        },
    });

    let mollusk = Mollusk::new(
        &SOLANA_RECORD_SERVICE_ID,
        "../target/deploy/solana_record_service",
    );

    mollusk.process_and_validate_instruction(
        &instruction,
        &[
            (owner, owner_data),
            (class, class_data),
            (record, Account::default()),
            (system_program, system_program_data),
        ],
        &[
            Check::success(),
            Check::account(&record).data(&record_data.data).build(),
        ],
    );
}

#[test]
fn create_record_with_metadata_and_additional_metadata() {
    // Owner
    let (owner, owner_data) = keyed_account_for_owner();
    // Class
    let (class, class_data) = keyed_account_for_class_default();
    // Record
    let (record, record_data) = keyed_account_for_record_with_metadata_and_additional_metadata(
        class, 0, owner, false, 0, "test",
    );
    //System Program
    let (system_program, system_program_data) = keyed_account_for_system_program();

    let instruction = CreateRecordTokenizable {
        owner,
        payer: owner,
        class,
        record,
        system_program,
        authority: None,
    }
    .instruction(CreateRecordTokenizableInstructionArgs {
        expiration: 0,
        seed: make_u8prefix_vec_u8(b"test"),
        metadata: Metadata {
            name: make_u32prefix_string("test"),
            symbol: make_u32prefix_string("SRS"),
            uri: make_u32prefix_string("test"),
            additional_metadata: vec![MetadataAdditionalMetadata {
                label: make_u32prefix_string("test"),
                value: make_u32prefix_string("test"),
            }],
        },
    });

    let mollusk = Mollusk::new(
        &SOLANA_RECORD_SERVICE_ID,
        "../target/deploy/solana_record_service",
    );

    mollusk.process_and_validate_instruction(
        &instruction,
        &[
            (owner, owner_data),
            (class, class_data),
            (record, Account::default()),
            (system_program, system_program_data),
        ],
        &[
            Check::success(),
            Check::account(&record).data(&record_data.data).build(),
        ],
    );
}

#[test]
fn create_permissioned_record() {
    // Authority
    let (authority, authority_data) = keyed_account_for_authority();
    // Owner
    let (owner, owner_data) = keyed_account_for_owner();
    // Class
    let (class, class_data) = keyed_account_for_class(AUTHORITY, true, false, "test", "test");
    // Record
    let (record, record_data) =
        keyed_account_for_record(class, 0, owner, false, 0, b"test", b"test");
    //System Program
    let (system_program, system_program_data) = keyed_account_for_system_program();

    let instruction = CreateRecord {
        owner,
        payer: authority,
        class,
        record,
        system_program,
        authority: Some(authority),
    }
    .instruction(CreateRecordInstructionArgs {
        expiration: 0,
        seed: make_u8prefix_vec_u8(b"test"),
        data: make_remainder_vec(b"test"),
    });

    let mollusk = Mollusk::new(
        &SOLANA_RECORD_SERVICE_ID,
        "../target/deploy/solana_record_service",
    );

    mollusk.process_and_validate_instruction(
        &instruction,
        &[
            (owner, owner_data),
            (class, class_data),
            (record, Account::default()),
            (system_program, system_program_data),
            (authority, authority_data),
        ],
        &[
            Check::success(),
            Check::account(&record).data(&record_data.data).build(),
        ],
    );
}

#[test]
fn update_record() {
    // Owner
    let (owner, owner_data) = keyed_account_for_owner();
    // Payer
    let (payer, payer_data) = keyed_account_for_random_authority();
    // Class
    let (class, _class_data) = keyed_account_for_class_default();
    // Record
    let (record, record_data) =
        keyed_account_for_record(class, 0, owner, false, 0, b"test", b"test");
    // Record updated
    let (_, record_data_updated) =
        keyed_account_for_record(class, 0, owner, false, 0, b"test", b"test2");

    //System Program
    let (system_program, system_program_data) = keyed_account_for_system_program();

    let instruction = UpdateRecord {
        authority: owner,
        payer,
        record,
        system_program,
        class: None,
    }
    .instruction(UpdateRecordInstructionArgs {
        data: make_remainder_vec(b"test2"),
    });

    let mollusk = Mollusk::new(
        &SOLANA_RECORD_SERVICE_ID,
        "../target/deploy/solana_record_service",
    );

    mollusk.process_and_validate_instruction(
        &instruction,
        &[
            (owner, owner_data),
            (payer, payer_data),
            (record, record_data),
            (system_program, system_program_data),
        ],
        &[
            Check::success(),
            Check::account(&record)
                .data(&record_data_updated.data)
                .build(),
        ],
    );
}

#[test]
fn update_record_with_metadata() {
    // Owner
    let (owner, owner_data) = keyed_account_for_owner();
    // Payer
    let (payer, payer_data) = keyed_account_for_random_authority();
    // Class
    let (class, _) = keyed_account_for_class_default();
    // Record
    let (record, record_data) =
<<<<<<< HEAD
        keyed_account_for_record(class, 0, owner, false, 0, b"test", b"test");
=======
        keyed_account_for_record(class, 0, owner, false, 0, "test", b"test");

    // New metadata
    let new_metadata = Metadata {
        name: make_u32prefix_string("test2"),
        symbol: make_u32prefix_string("SRS"),
        uri: make_u32prefix_string("test"),
        additional_metadata: vec![],
    };
>>>>>>> 09f8ac88
    // Record updated
    let (_, record_data_updated) =
        keyed_account_for_record_with_metadata(class, 0, owner, false, 0, "test", Some(&new_metadata.try_to_vec().unwrap()));

    //System Program
    let (system_program, system_program_data) = keyed_account_for_system_program();

    let instruction = UpdateRecordTokenizable {
        authority: owner,
        payer,
        record,
        system_program,
        class: None,
    }
    .instruction(UpdateRecordTokenizableInstructionArgs {
        metadata: Metadata {
            name: make_u32prefix_string("test2"),
            symbol: make_u32prefix_string("SRS"),
            uri: make_u32prefix_string("test"),
            additional_metadata: vec![],
        },
    });

    let mollusk = Mollusk::new(
        &SOLANA_RECORD_SERVICE_ID,
        "../target/deploy/solana_record_service",
    );

    mollusk.process_and_validate_instruction(
        &instruction,
        &[
            (owner, owner_data),
            (payer, payer_data),
            (record, record_data),
            (system_program, system_program_data),
        ],
        &[
            Check::success(),
            Check::account(&record)
                .data(&record_data_updated.data)
                .build(),
        ],
    );
}

#[test]
fn update_record_with_delegate() {
    // Authority
    let (authority, authority_data) = keyed_account_for_authority();
    // Payer
    let (payer, payer_data) = keyed_account_for_random_authority();
    // Class
    let (class, class_data) = keyed_account_for_class(authority, true, false, "test", "test");
    // Record
    let (record, record_data) =
        keyed_account_for_record(class, 0, OWNER, false, 0, b"test", b"test");
    // Record updated
    let (_, record_data_updated) =
        keyed_account_for_record(class, 0, OWNER, false, 0, b"test", b"test2");

    //System Program
    let (system_program, system_program_data) = keyed_account_for_system_program();

    let instruction = UpdateRecord {
        authority,
        payer,
        record,
        system_program,
        class: Some(class),
    }
    .instruction(UpdateRecordInstructionArgs {
        data: make_remainder_vec(b"test2"),
    });

    let mollusk = Mollusk::new(
        &SOLANA_RECORD_SERVICE_ID,
        "../target/deploy/solana_record_service",
    );

    mollusk.process_and_validate_instruction(
        &instruction,
        &[
            (authority, authority_data),
            (payer, payer_data),
            (record, record_data),
            (system_program, system_program_data),
            (class, class_data),
        ],
        &[
            Check::success(),
            Check::account(&record)
                .data(&record_data_updated.data)
                .build(),
        ],
    );
}

#[test]
/// Fails because the class is not permissioned
fn update_record_with_delegate_not_permissioned() {
    // Authority
    let (authority, authority_data) = keyed_account_for_authority();
    // Payer
    let (payer, payer_data) = keyed_account_for_random_authority();
    // Class
    let (class, class_data) = keyed_account_for_class(authority, false, false, "test", "test");
    // Record
    let (record, record_data) =
        keyed_account_for_record(class, 0, OWNER, false, 0, b"test", b"test");

    //System Program
    let (system_program, system_program_data) = keyed_account_for_system_program();

    let instruction = UpdateRecord {
        authority,
        payer,
        record,
        system_program,
        class: Some(class),
    }
    .instruction(UpdateRecordInstructionArgs {
        data: make_remainder_vec(b"test2"),
    });

    let mollusk = Mollusk::new(
        &SOLANA_RECORD_SERVICE_ID,
        "../target/deploy/solana_record_service",
    );

    mollusk.process_and_validate_instruction(
        &instruction,
        &[
            (authority, authority_data),
            (payer, payer_data),
            (record, record_data),
            (system_program, system_program_data),
            (class, class_data),
        ],
        &[Check::err(ProgramError::InvalidAccountData)],
    );
}

#[test]
/// Fails because class authority != from authority of the instruction
fn update_record_with_delegate_incorrect_authority() {
    // Authority
    let (random_authority, random_authority_data) = keyed_account_for_random_authority();
    // Payer
    let (payer, payer_data) = keyed_account_for_random_authority();
    // Class
    let (class, class_data) = keyed_account_for_class(AUTHORITY, true, false, "test", "test");
    // Record
    let (record, record_data) =
        keyed_account_for_record(class, 0, OWNER, false, 0, b"test", b"test");

    //System Program
    let (system_program, system_program_data) = keyed_account_for_system_program();

    let instruction = UpdateRecord {
        authority: random_authority,
        payer,
        record,
        system_program,
        class: Some(class),
    }
    .instruction(UpdateRecordInstructionArgs {
        data: make_remainder_vec(b"test2"),
    });

    let mollusk = Mollusk::new(
        &SOLANA_RECORD_SERVICE_ID,
        "../target/deploy/solana_record_service",
    );

    mollusk.process_and_validate_instruction(
        &instruction,
        &[
            (random_authority, random_authority_data),
            (payer, payer_data),
            (record, record_data),
            (system_program, system_program_data),
            (class, class_data),
        ],
        &[Check::err(ProgramError::MissingRequiredSignature)],
    );
}

#[test]
fn transfer_record() {
    // Owner
    let (owner, owner_data) = keyed_account_for_owner();
    // Class
    let (class, _class_data) = keyed_account_for_class_default();
    // Record
    let (record, record_data) =
        keyed_account_for_record(class, 0, owner, false, 0, b"test", b"test");
    // Record updated
    let (_, record_data_updated) =
        keyed_account_for_record(class, 0, NEW_OWNER, false, 0, b"test", b"test");

    let instruction = TransferRecord {
        authority: owner,
        record,
        class: None,
    }
    .instruction(TransferRecordInstructionArgs {
        new_owner: Pubkey::new_from_array([0xcc; 32]),
    });

    let mollusk = Mollusk::new(
        &SOLANA_RECORD_SERVICE_ID,
        "../target/deploy/solana_record_service",
    );

    mollusk.process_and_validate_instruction(
        &instruction,
        &[(owner, owner_data), (record, record_data)],
        &[
            Check::success(),
            Check::account(&record)
                .data(&record_data_updated.data)
                .build(),
        ],
    );
}

#[test]
fn transfer_record_with_delegate() {
    // Authority
    let (authority, authority_data) = keyed_account_for_authority();
    // Class
    let (class, class_data) = keyed_account_for_class(authority, true, false, "test", "test");
    // Record
    let (record, record_data) =
        keyed_account_for_record(class, 0, OWNER, false, 0, b"test", b"test");
    // Record updated
    let (_, record_data_updated) =
        keyed_account_for_record(class, 0, NEW_OWNER, false, 0, b"test", b"test");

    let instruction = TransferRecord {
        authority,
        record,
        class: Some(class),
    }
    .instruction(TransferRecordInstructionArgs {
        new_owner: Pubkey::new_from_array([0xcc; 32]),
    });

    let mollusk = Mollusk::new(
        &SOLANA_RECORD_SERVICE_ID,
        "../target/deploy/solana_record_service",
    );

    mollusk.process_and_validate_instruction(
        &instruction,
        &[
            (authority, authority_data),
            (record, record_data),
            (class, class_data),
        ],
        &[
            Check::success(),
            Check::account(&record)
                .data(&record_data_updated.data)
                .build(),
        ],
    );
}

#[test]
/// Fails because the record is frozen
fn fail_transfer_record_frozen() {
    // Owner
    let (owner, owner_data) = keyed_account_for_owner();
    // Class
    let (class, _class_data) = keyed_account_for_class_default();
    // Record
    let (record, record_data) = keyed_account_for_record(class, 0, OWNER, true, 0, b"test", b"test");

    let instruction = TransferRecord {
        authority: owner,
        record,
        class: None,
    }
    .instruction(TransferRecordInstructionArgs {
        new_owner: Pubkey::new_from_array([0xcc; 32]),
    });

    let mollusk = Mollusk::new(
        &SOLANA_RECORD_SERVICE_ID,
        "../target/deploy/solana_record_service",
    );

    mollusk.process_and_validate_instruction(
        &instruction,
        &[(owner, owner_data), (record, record_data)],
        &[Check::err(ProgramError::InvalidAccountData)],
    );
}

#[test]
fn delete_record() {
    // Owner
    let (owner, owner_data) = keyed_account_for_owner();
    // Payer
    let (payer, payer_data) = keyed_account_for_random_authority();
    // Class
    let (class, _class_data) = keyed_account_for_class_default();
    // Record
    let (record, record_data) =
        keyed_account_for_record(class, 0, OWNER, false, 0, b"test", b"test");

    let instruction = DeleteRecord {
        authority: owner,
        payer,
        record,
        class: None,
    }
    .instruction();

    let mollusk = Mollusk::new(
        &SOLANA_RECORD_SERVICE_ID,
        "../target/deploy/solana_record_service",
    );

    mollusk.process_and_validate_instruction(
        &instruction,
        &[
            (owner, owner_data),
            (payer, payer_data),
            (record, record_data),
        ],
        &[
            Check::success(),
            Check::account(&record).data(&[0xff]).build(),
        ],
    );
}

#[test]
fn delete_record_with_delegate() {
    // Authority
    let (authority, authority_data) = keyed_account_for_authority();
    // Payer
    let (payer, payer_data) = keyed_account_for_random_authority();
    // Class
    let (class, class_data) = keyed_account_for_class(authority, true, false, "test", "test");
    // Record
    let (record, record_data) =
        keyed_account_for_record(class, 0, OWNER, false, 0, b"test", b"test");

    let instruction = DeleteRecord {
        authority,
        payer,
        record,
        class: Some(class),
    }
    .instruction();

    let mollusk = Mollusk::new(
        &SOLANA_RECORD_SERVICE_ID,
        "../target/deploy/solana_record_service",
    );

    mollusk.process_and_validate_instruction(
        &instruction,
        &[
            (authority, authority_data),
            (payer, payer_data),
            (record, record_data),
            (class, class_data),
        ],
        &[
            Check::success(),
            Check::account(&record).data(&[0xff]).build(),
        ],
    );
}

#[test]
fn freeze_record() {
    // Owner
    let (owner, owner_data) = keyed_account_for_owner();
    // Class
    let (class, _class_data) = keyed_account_for_class_default();
    // Record
    let (record, record_data) =
        keyed_account_for_record(class, 0, OWNER, false, 0, b"test", b"test");
    // Record frozen
    let (_, record_data_frozen) =
        keyed_account_for_record(class, 0, OWNER, true, 0, b"test", b"test");

    let instruction = FreezeRecord {
        authority: owner,
        record,
        class: None,
    }
    .instruction(FreezeRecordInstructionArgs { is_frozen: true });

    let mollusk = Mollusk::new(
        &SOLANA_RECORD_SERVICE_ID,
        "../target/deploy/solana_record_service",
    );

    mollusk.process_and_validate_instruction(
        &instruction,
        &[(owner, owner_data), (record, record_data)],
        &[
            Check::success(),
            Check::account(&record)
                .data(&record_data_frozen.data)
                .build(),
        ],
    );
}

#[test]
fn freeze_record_with_delegate() {
    // Authority
    let (authority, authority_data) = keyed_account_for_authority();
    // Class
    let (class, class_data) = keyed_account_for_class(authority, true, false, "test", "test");
    // Record
    let (record, record_data) =
        keyed_account_for_record(class, 0, OWNER, false, 0, b"test", b"test");
    // Record frozen
    let (_, record_data_frozen) =
        keyed_account_for_record(class, 0, OWNER, true, 0, b"test", b"test");

    let instruction = FreezeRecord {
        authority,
        record,
        class: Some(class),
    }
    .instruction(FreezeRecordInstructionArgs { is_frozen: true });

    let mollusk = Mollusk::new(
        &SOLANA_RECORD_SERVICE_ID,
        "../target/deploy/solana_record_service",
    );

    mollusk.process_and_validate_instruction(
        &instruction,
        &[
            (authority, authority_data),
            (record, record_data),
            (class, class_data),
        ],
        &[
            Check::success(),
            Check::account(&record)
                .data(&record_data_frozen.data)
                .build(),
        ],
    );
}

#[test]
fn freeze_record_already_frozen() {
    // Authority
    let (authority, authority_data) = keyed_account_for_authority();
    // Class
    let (class, class_data) = keyed_account_for_class(authority, true, false, "test", "test");
    // Record
    let (record, record_data) = keyed_account_for_record(class, 0, OWNER, true, 0, b"test", b"test");
    // Record frozen
    let (_, record_data_frozen) =
        keyed_account_for_record(class, 0, OWNER, true, 0, b"test", b"test");

    let instruction = FreezeRecord {
        authority,
        record,
        class: Some(class),
    }
    .instruction(FreezeRecordInstructionArgs { is_frozen: true });

    let mollusk = Mollusk::new(
        &SOLANA_RECORD_SERVICE_ID,
        "../target/deploy/solana_record_service",
    );

    mollusk.process_and_validate_instruction(
        &instruction,
        &[
            (authority, authority_data),
            (record, record_data),
            (class, class_data),
        ],
        &[
            Check::success(),
            Check::account(&record)
                .data(&record_data_frozen.data)
                .build(),
        ],
    );
}

#[test]
fn mint_record_token() {
    // Owner
    let (owner, owner_data) = keyed_account_for_owner();
    // Class
    let (class, class_data) = keyed_account_for_class_default();
    // Record
    let (record, record_data) =
        keyed_account_for_record_with_metadata(class, 0, owner, false, 0, "test", None);
    // Mint
    let (mint, mint_data) = keyed_account_for_mint(record);
    // Group
    let (group, group_data) = keyed_account_for_group(class);
    // ATA
    let (token_account, token_account_data) = keyed_account_for_token(owner, mint, false);

    let (associated_token_program, associated_token_program_data) =
        mollusk_svm_programs_token::associated_token::keyed_account();
    let (token2022, token2022_data) = mollusk_svm_programs_token::token2022::keyed_account();
    let (system_program, system_program_data) = keyed_account_for_system_program();

    let instruction = MintTokenizedRecord {
        owner,
        payer: owner,
        authority: owner,
        record,
        mint,
        class,
        group,
        token_account,
        associated_token_program,
        token2022,
        system_program,
    }
    .instruction();

    let mut mollusk = Mollusk::new(
        &SOLANA_RECORD_SERVICE_ID,
        "../target/deploy/solana_record_service",
    );

    mollusk_svm_programs_token::associated_token::add_program(&mut mollusk);
    mollusk_svm_programs_token::token2022::add_program(&mut mollusk);

    mollusk.process_and_validate_instruction(
        &instruction,
        &[
            (owner, owner_data),
            (record, record_data),
            (mint, Account::default()),
            (class, class_data),
            (group, Account::default()),
            (token_account, Account::default()),
            (associated_token_program, associated_token_program_data),
            (token2022, token2022_data),
            (system_program, system_program_data),
        ],
        &[
            Check::success(),
            Check::account(&mint).data(&mint_data.data).build(),
            Check::account(&group).data(&group_data.data).build(),
            Check::account(&token_account)
                .data(&token_account_data.data)
                .build(),
            Check::account(&group).rent_exempt().build(),
        ],
    );
}

#[test]
fn mint_record_token_with_additional_metadata() {
    // Owner
    let (owner, owner_data) = keyed_account_for_owner();
    // Class
    let (class, class_data) = keyed_account_for_class_default();
    // Record
    let (record, record_data) = keyed_account_for_record_with_metadata_and_additional_metadata(
        class, 0, owner, false, 0, "test",
    );
    // Mint
    let (mint, mint_data) = keyed_account_for_mint_with_additional_metadata(record);
    // Group
    let (group, group_data) = keyed_account_for_group(class);
    // ATA
    let (token_account, token_account_data) = keyed_account_for_token(owner, mint, false);

    let (associated_token_program, associated_token_program_data) =
        mollusk_svm_programs_token::associated_token::keyed_account();
    let (token2022, token2022_data) = mollusk_svm_programs_token::token2022::keyed_account();
    let (system_program, system_program_data) = keyed_account_for_system_program();

    let instruction = MintTokenizedRecord {
        owner,
        payer: owner,
        authority: owner,
        record,
        mint,
        class,
        group,
        token_account,
        associated_token_program,
        token2022,
        system_program,
    }
    .instruction();

    let mut mollusk = Mollusk::new(
        &SOLANA_RECORD_SERVICE_ID,
        "../target/deploy/solana_record_service",
    );

    mollusk_svm_programs_token::associated_token::add_program(&mut mollusk);
    mollusk_svm_programs_token::token2022::add_program(&mut mollusk);

    mollusk.process_and_validate_instruction(
        &instruction,
        &[
            (owner, owner_data),
            (record, record_data),
            (mint, Account::default()),
            (class, class_data),
            (group, Account::default()),
            (token_account, Account::default()),
            (associated_token_program, associated_token_program_data),
            (token2022, token2022_data),
            (system_program, system_program_data),
        ],
        &[
            Check::success(),
            Check::account(&mint).data(&mint_data.data).build(),
            Check::account(&group).data(&group_data.data).build(),
            Check::account(&token_account)
                .data(&token_account_data.data)
                .build(),
        ],
    );
}

#[test]
fn mint_record_token_with_multiple_additional_metadata() {
    // Owner
    let (owner, owner_data) = keyed_account_for_owner();
    // Class
    let (class, class_data) = keyed_account_for_class_default();
    // Record
    let (record, record_data) =
        keyed_account_for_record_with_metadata_and_multiple_additional_metadata(
            class, 0, owner, false, 0, "test",
        );
    // Mint
    let (mint, mint_data) = keyed_account_for_mint_with_multiple_additional_metadata(record);
    // Group
    let (group, group_data) = keyed_account_for_group(class);
    // ATA
    let (token_account, token_account_data) = keyed_account_for_token(owner, mint, false);

    let (associated_token_program, associated_token_program_data) =
        mollusk_svm_programs_token::associated_token::keyed_account();
    let (token2022, token2022_data) = mollusk_svm_programs_token::token2022::keyed_account();
    let (system_program, system_program_data) = keyed_account_for_system_program();

    let instruction = MintTokenizedRecord {
        owner,
        payer: owner,
        authority: owner,
        record,
        mint,
        class,
        group,
        token_account,
        associated_token_program,
        token2022,
        system_program,
    }
    .instruction();

    let mut mollusk = Mollusk::new(
        &SOLANA_RECORD_SERVICE_ID,
        "../target/deploy/solana_record_service",
    );

    mollusk_svm_programs_token::associated_token::add_program(&mut mollusk);
    mollusk_svm_programs_token::token2022::add_program(&mut mollusk);

    mollusk.process_and_validate_instruction(
        &instruction,
        &[
            (owner, owner_data),
            (record, record_data),
            (mint, Account::default()),
            (class, class_data),
            (group, Account::default()),
            (token_account, Account::default()),
            (associated_token_program, associated_token_program_data),
            (token2022, token2022_data),
            (system_program, system_program_data),
        ],
        &[
            Check::success(),
            Check::account(&mint).data(&mint_data.data).build(),
            Check::account(&group).data(&group_data.data).build(),
            Check::account(&token_account)
                .data(&token_account_data.data)
                .build(),
        ],
    );
}

#[test]
fn mint_record_token_with_delegate() {
    // Authority
    let (authority, authority_data) = keyed_account_for_authority();
    // Owner
    let (owner, owner_data) = keyed_account_for_owner();
    // Class
    let (class, class_data) = keyed_account_for_class(authority, true, false, "test", "test");
    // Record
    let (record, record_data) =
        keyed_account_for_record_with_metadata(class, 0, owner, false, 0, "test", None);
    // Mint
    let (mint, mint_data) = keyed_account_for_mint(record);
    // Group
    let (group, group_data) = keyed_account_for_group(class);
    // ATA
    let (token_account, token_account_data) = keyed_account_for_token(owner, mint, false);

    let (associated_token_program, associated_token_program_data) =
        mollusk_svm_programs_token::associated_token::keyed_account();
    let (token2022, token2022_data) = mollusk_svm_programs_token::token2022::keyed_account();
    let (system_program, system_program_data) = keyed_account_for_system_program();

    let instruction = MintTokenizedRecord {
        owner,
        payer: authority,
        authority,
        record,
        mint,
        class,
        group,
        token_account,
        associated_token_program,
        token2022,
        system_program,
    }
    .instruction();

    let mut mollusk = Mollusk::new(
        &SOLANA_RECORD_SERVICE_ID,
        "../target/deploy/solana_record_service",
    );

    mollusk_svm_programs_token::associated_token::add_program(&mut mollusk);
    mollusk_svm_programs_token::token2022::add_program(&mut mollusk);

    mollusk.process_and_validate_instruction(
        &instruction,
        &[
            (owner, owner_data),
            (authority, authority_data),
            (record, record_data),
            (mint, Account::default()),
            (class, class_data),
            (group, Account::default()),
            (token_account, Account::default()),
            (associated_token_program, associated_token_program_data),
            (token2022, token2022_data),
            (system_program, system_program_data),
        ],
        &[
            Check::success(),
            Check::account(&mint).data(&mint_data.data).build(),
            Check::account(&group).data(&group_data.data).build(),
            Check::account(&token_account)
                .data(&token_account_data.data)
                .build(),
        ],
    );
}

#[test]
fn freeze_tokenized_record() {
    // Owner
    let (owner, owner_data) = keyed_account_for_owner();
    // Class
    let (class, _class_data) = keyed_account_for_class_default();
    // Mint
    let (record_address, _) = Pubkey::find_program_address(
        &[b"record", &class.as_ref(), b"test"],
        &SOLANA_RECORD_SERVICE_ID,
    );
    let (mint, mint_data) = keyed_account_for_mint(record_address);
    // Record
    let (record, record_data) = keyed_account_for_record(class, 1, mint, false, 0, b"test", b"test");
    // ATA
    let (token_account, token_account_data) = keyed_account_for_token(owner, mint, false);
    // ATA updated
    let (_, token_account_data_updated) = keyed_account_for_token(owner, mint, true);

    let (token2022, token2022_data) = mollusk_svm_programs_token::token2022::keyed_account();

    let instruction = FreezeTokenizedRecord {
        authority: owner,
        record,
        mint,
        token_account,
        token2022,
        class: None,
    }
    .instruction(FreezeTokenizedRecordInstructionArgs { is_frozen: true });

    let mut mollusk = Mollusk::new(
        &SOLANA_RECORD_SERVICE_ID,
        "../target/deploy/solana_record_service",
    );

    mollusk_svm_programs_token::associated_token::add_program(&mut mollusk);
    mollusk_svm_programs_token::token2022::add_program(&mut mollusk);

    mollusk.process_and_validate_instruction(
        &instruction,
        &[
            (owner, owner_data),
            (record, record_data),
            (mint, mint_data),
            (token_account, token_account_data),
            (token2022, token2022_data),
        ],
        &[
            Check::success(),
            Check::account(&token_account)
                .data(&token_account_data_updated.data)
                .build(),
        ],
    );
}

#[test]
fn freeze_tokenized_record_delegate() {
    // Authority
    let (authority, authority_data) = keyed_account_for_authority();
    // Class
    let (class, class_data) = keyed_account_for_class(authority, true, false, "test", "test");
    // Mint
    let (record_address, _) = Pubkey::find_program_address(
        &[b"record", &class.as_ref(), b"test"],
        &SOLANA_RECORD_SERVICE_ID,
    );
    let (mint, mint_data) = keyed_account_for_mint(record_address);
    // Record
    let (record, record_data) = keyed_account_for_record(class, 1, mint, false, 0, b"test", b"test");
    // ATA
    let (token_account, token_account_data) = keyed_account_for_token(OWNER, mint, false);
    // ATA updated
    let (_, token_account_data_updated) = keyed_account_for_token(OWNER, mint, true);

    let (token2022, token2022_data) = mollusk_svm_programs_token::token2022::keyed_account();

    let instruction = FreezeTokenizedRecord {
        authority,
        record,
        mint,
        token_account,
        token2022,
        class: Some(class),
    }
    .instruction(FreezeTokenizedRecordInstructionArgs { is_frozen: true });

    let mut mollusk = Mollusk::new(
        &SOLANA_RECORD_SERVICE_ID,
        "../target/deploy/solana_record_service",
    );

    mollusk_svm_programs_token::associated_token::add_program(&mut mollusk);
    mollusk_svm_programs_token::token2022::add_program(&mut mollusk);

    mollusk.process_and_validate_instruction(
        &instruction,
        &[
            (authority, authority_data),
            (record, record_data),
            (mint, mint_data),
            (token_account, token_account_data),
            (token2022, token2022_data),
            (class, class_data),
        ],
        &[
            Check::success(),
            Check::account(&token_account)
                .data(&token_account_data_updated.data)
                .build(),
        ],
    );
}

#[test]
fn transfer_tokenized_record() {
    // Owner
    let (owner, owner_data) = keyed_account_for_owner();
    // Class
    let (class, _class_data) = keyed_account_for_class_default();
    // Mint
    let (record_address, _) = Pubkey::find_program_address(
        &[b"record", &class.as_ref(), b"test"],
        &SOLANA_RECORD_SERVICE_ID,
    );
    let (mint, mint_data) = keyed_account_for_mint(record_address);
    // Record
    let (record, record_data) = keyed_account_for_record(class, 1, mint, false, 0, b"test", b"test");
    // ATA
    let (token_account, token_account_data) = keyed_account_for_token(owner, mint, false);
    // New ATA
    let (new_token_account, new_token_account_data) =
        keyed_account_for_token(RANDOM_PUBKEY, mint, false);

    let (token2022, token2022_data) = mollusk_svm_programs_token::token2022::keyed_account();

    let instruction = TransferTokenizedRecord {
        authority: owner,
        record,
        mint,
        token_account,
        new_token_account,
        token2022,
        class: None,
    }
    .instruction();

    let mut mollusk = Mollusk::new(
        &SOLANA_RECORD_SERVICE_ID,
        "../target/deploy/solana_record_service",
    );

    mollusk_svm_programs_token::associated_token::add_program(&mut mollusk);
    mollusk_svm_programs_token::token2022::add_program(&mut mollusk);

    mollusk.process_and_validate_instruction(
        &instruction,
        &[
            (owner, owner_data),
            (record, record_data),
            (mint, mint_data),
            (token_account, token_account_data),
            (new_token_account, new_token_account_data),
            (token2022, token2022_data),
        ],
        &[Check::success()],
    );
}

#[test]
fn transfer_tokenized_record_delegate() {
    // Authority
    let (authority, authority_data) = keyed_account_for_authority();
    // Class
    let (class, class_data) = keyed_account_for_class(authority, true, false, "test", "test");
    // Mint
    let (record_address, _) = Pubkey::find_program_address(
        &[b"record", &class.as_ref(), b"test"],
        &SOLANA_RECORD_SERVICE_ID,
    );
    let (mint, mint_data) = keyed_account_for_mint(record_address);
    // Record
    let (record, record_data) = keyed_account_for_record(class, 1, mint, false, 0, b"test", b"test");
    // ATA
    let (token_account, token_account_data) = keyed_account_for_token(OWNER, mint, false);
    // New ATA
    let (new_token_account, new_token_account_data) =
        keyed_account_for_token(RANDOM_PUBKEY, mint, false);

    let (token2022, token2022_data) = mollusk_svm_programs_token::token2022::keyed_account();

    let instruction = TransferTokenizedRecord {
        authority,
        record,
        mint,
        token_account,
        new_token_account,
        token2022,
        class: Some(class),
    }
    .instruction();

    let mut mollusk = Mollusk::new(
        &SOLANA_RECORD_SERVICE_ID,
        "../target/deploy/solana_record_service",
    );

    mollusk_svm_programs_token::associated_token::add_program(&mut mollusk);
    mollusk_svm_programs_token::token2022::add_program(&mut mollusk);

    mollusk.process_and_validate_instruction(
        &instruction,
        &[
            (authority, authority_data),
            (record, record_data),
            (mint, mint_data),
            (token_account, token_account_data),
            (new_token_account, new_token_account_data),
            (token2022, token2022_data),
            (class, class_data),
        ],
        &[Check::success()],
    );
}

#[test]
fn burn_tokenized_record() {
    // Owner
    let (owner, owner_data) = keyed_account_for_owner();
    // Payer
    let (payer, payer_data) = keyed_account_for_random_authority();
    // Class
    let (class, _class_data) = keyed_account_for_class_default();
    // Mint
    let (record_address, _) = Pubkey::find_program_address(
        &[b"record", &class.as_ref(), b"test"],
        &SOLANA_RECORD_SERVICE_ID,
    );
    let (mint, mint_data) = keyed_account_for_mint(record_address);
    // Record
    let (record, record_data) = keyed_account_for_record(class, 1, mint, false, 0, b"test", b"test");
    // ATA
    let (token_account, token_account_data) = keyed_account_for_token(owner, mint, false);

    let (token2022, token2022_data) = mollusk_svm_programs_token::token2022::keyed_account();

    let instruction = BurnTokenizedRecord {
        authority: owner,
        payer,
        record,
        mint,
        token_account,
        token2022,
        class: None,
    }
    .instruction();

    let mut mollusk = Mollusk::new(
        &SOLANA_RECORD_SERVICE_ID,
        "../target/deploy/solana_record_service",
    );

    mollusk_svm_programs_token::associated_token::add_program(&mut mollusk);
    mollusk_svm_programs_token::token2022::add_program(&mut mollusk);

    mollusk.process_and_validate_instruction(
        &instruction,
        &[
            (owner, owner_data),
            (payer, payer_data),
            (record, record_data),
            (mint, mint_data),
            (token_account, token_account_data),
            (token2022, token2022_data),
        ],
        &[Check::success()],
    );
}

#[test]
fn burn_tokenized_record_delegate() {
    // Authority
    let (authority, authority_data) = keyed_account_for_authority();
    // Payer
    let (payer, payer_data) = keyed_account_for_random_authority();
    // Class
    let (class, class_data) = keyed_account_for_class(authority, true, false, "test", "test");
    // Mint
    let (record_address, _) = Pubkey::find_program_address(
        &[b"record", &class.as_ref(), b"test"],
        &SOLANA_RECORD_SERVICE_ID,
    );
    let (mint, mint_data) = keyed_account_for_mint(record_address);
    // Record
    let (record, record_data) = keyed_account_for_record(class, 1, mint, false, 0, b"test", b"test");
    // ATA
    let (token_account, token_account_data) = keyed_account_for_token(OWNER, mint, false);

    let (token2022, token2022_data) = mollusk_svm_programs_token::token2022::keyed_account();

    let instruction = BurnTokenizedRecord {
        authority,
        payer,
        record,
        mint,
        token_account,
        token2022,
        class: Some(class),
    }
    .instruction();

    let mut mollusk = Mollusk::new(
        &SOLANA_RECORD_SERVICE_ID,
        "../target/deploy/solana_record_service",
    );

    mollusk_svm_programs_token::associated_token::add_program(&mut mollusk);
    mollusk_svm_programs_token::token2022::add_program(&mut mollusk);

    mollusk.process_and_validate_instruction(
        &instruction,
        &[
            (authority, authority_data),
            (payer, payer_data),
            (record, record_data),
            (mint, mint_data),
            (token_account, token_account_data),
            (token2022, token2022_data),
            (class, class_data),
        ],
        &[Check::success()],
    );
}

#[test]
fn mint_and_burn_tokenized_record() {
    // Owner
    let (owner, owner_data) = keyed_account_for_owner();
    // Class
    let (class, class_data) = keyed_account_for_class_default();
    // Record
    let (record, record_data) =
        keyed_account_for_record_with_metadata(class, 0, owner, false, 0, "test", None);
    // Mint
    let (mint, _) = keyed_account_for_mint(record);
    // Group
    let (group, _) = keyed_account_for_group(class);
    // ATA
    let (token_account, _) = keyed_account_for_token(owner, mint, false);
    let (token2022, token2022_data) = mollusk_svm_programs_token::token2022::keyed_account();
    let (associated_token_program, associated_token_program_data) =
        mollusk_svm_programs_token::associated_token::keyed_account();
    let (system_program, system_program_data) = keyed_account_for_system_program();

    let mint_instruction = MintTokenizedRecord {
        owner,
        payer: owner,
        authority: owner,
        record,
        mint,
        class,
        group,
        token_account,
        associated_token_program,
        token2022,
        system_program,
    }
    .instruction();

    let burn_instruction = BurnTokenizedRecord {
        authority: owner,
        payer: owner,
        record,
        mint,
        token_account,
        token2022,
        class: None,
    }
    .instruction();

    let mut mollusk = Mollusk::new(
        &SOLANA_RECORD_SERVICE_ID,
        "../target/deploy/solana_record_service",
    );

    mollusk_svm_programs_token::associated_token::add_program(&mut mollusk);
    mollusk_svm_programs_token::token2022::add_program(&mut mollusk);

    mollusk.process_and_validate_instruction_chain(
        &[
            (&mint_instruction, &[Check::success()]),
            (&burn_instruction, &[Check::success()]),
        ],
        &[
            (owner, owner_data),
            (record, record_data),
            (mint, Account::default()),
            (class, class_data),
            (group, Account::default()),
            (token_account, Account::default()),
            (associated_token_program, associated_token_program_data),
            (token2022, token2022_data),
            (system_program, system_program_data),
        ],
    );
}

#[test]
fn mint_and_burn_tokenized_record_delegate() {
    // Authority
    let (authority, authority_data) = keyed_account_for_authority();
    // Payer
    let (payer, payer_data) = keyed_account_for_random_authority();
    // Owner
    let (owner, owner_data) = keyed_account_for_owner();
    // Class
    let (class, class_data) = keyed_account_for_class(authority, true, false, "test", "test");
    // Record
    let (record, record_data) =
        keyed_account_for_record_with_metadata(class, 0, owner, false, 0, "test", None);
    // Mint
    let (mint, _) = keyed_account_for_mint(record);
    // Group
    let (group, _) = keyed_account_for_group(class);
    // ATA
    let (token_account, _) = keyed_account_for_token(owner, mint, false);

    let (associated_token_program, associated_token_program_data) =
        mollusk_svm_programs_token::associated_token::keyed_account();
    let (token2022, token2022_data) = mollusk_svm_programs_token::token2022::keyed_account();
    let (system_program, system_program_data) = keyed_account_for_system_program();

    let mint_instruction = MintTokenizedRecord {
        owner,
        payer: authority,
        authority,
        record,
        mint,
        class,
        group,
        token_account,
        associated_token_program,
        token2022,
        system_program,
    }
    .instruction();

    let burn_instruction = BurnTokenizedRecord {    
        authority,
        payer: authority,
        record,
        mint,
        token_account,
        token2022,
        class: Some(class),
    }
    .instruction();

    let mut mollusk = Mollusk::new(
        &SOLANA_RECORD_SERVICE_ID,
        "../target/deploy/solana_record_service",
    );

    mollusk_svm_programs_token::associated_token::add_program(&mut mollusk);
    mollusk_svm_programs_token::token2022::add_program(&mut mollusk);

    mollusk.process_and_validate_instruction_chain(
        &[
            (&mint_instruction, &[Check::success()]),
            (&burn_instruction, &[Check::success()]),
        ],
        &[
            (owner, owner_data),
            (payer, payer_data),
            (authority, authority_data),
            (record, record_data),
            (mint, Account::default()),
            (class, class_data),
            (group, Account::default()),
            (token_account, Account::default()),
            (associated_token_program, associated_token_program_data),
            (token2022, token2022_data),
            (system_program, system_program_data),
        ],
    );
}<|MERGE_RESOLUTION|>--- conflicted
+++ resolved
@@ -221,13 +221,8 @@
         owner,
         is_frozen,
         expiry,
-<<<<<<< HEAD
         seed: make_u8prefix_vec_u8(name.as_bytes()),
-        data: RemainderVec::<u8>::try_from_slice(METADATA).unwrap(),
-=======
-        name: make_u8prefix_string(name),
         data: RemainderVec::<u8>::try_from_slice(metadata.unwrap_or(METADATA)).unwrap(),
->>>>>>> 09f8ac88
     }
     .try_to_vec()
     .expect("Invalid record");
@@ -1106,9 +1101,6 @@
     let (class, _) = keyed_account_for_class_default();
     // Record
     let (record, record_data) =
-<<<<<<< HEAD
-        keyed_account_for_record(class, 0, owner, false, 0, b"test", b"test");
-=======
         keyed_account_for_record(class, 0, owner, false, 0, "test", b"test");
 
     // New metadata
@@ -1118,7 +1110,6 @@
         uri: make_u32prefix_string("test"),
         additional_metadata: vec![],
     };
->>>>>>> 09f8ac88
     // Record updated
     let (_, record_data_updated) =
         keyed_account_for_record_with_metadata(class, 0, owner, false, 0, "test", Some(&new_metadata.try_to_vec().unwrap()));
