use crate::utils::{ByteReader, ByteWriter};
use core::mem::size_of;
use pinocchio::{account_info::AccountInfo, program_error::ProgramError, pubkey::Pubkey};

pub const DISCRIMINATOR_OFFSET: usize = 0;
pub const RECORD_OFFSET: usize = DISCRIMINATOR_OFFSET + size_of::<u8>();
pub const UPDATE_AUTHORITY_OFFSET: usize = RECORD_OFFSET + size_of::<Pubkey>();
pub const FREEZE_AUTHORITY_OFFSET: usize = UPDATE_AUTHORITY_OFFSET + size_of::<Pubkey>();
pub const TRANSFER_AUTHORITY_OFFSET: usize = FREEZE_AUTHORITY_OFFSET + size_of::<Pubkey>();
pub const BURN_AUTHORITY_OFFSET: usize = TRANSFER_AUTHORITY_OFFSET + size_of::<Pubkey>();
pub const AUTHORITY_PROGRAM_OFFSET: usize = BURN_AUTHORITY_OFFSET + size_of::<Pubkey>();

#[repr(C)]
pub struct RecordAuthorityDelegate {
    pub record: Pubkey,
    pub update_authority: Pubkey,
    pub freeze_authority: Pubkey,
    pub transfer_authority: Pubkey,
    pub burn_authority: Pubkey,
    pub authority_program: Pubkey, // Optional, if not set, the authority program is [0; 32]
}

impl RecordAuthorityDelegate {
    pub const DISCRIMINATOR: u8 = 3;
<<<<<<< HEAD
    pub const MINIMUM_RECORD_SIZE: usize = size_of::<u8>() + size_of::<Pubkey>() * 6;
=======
    pub const MINIMUM_RECORD_SIZE: usize =
        size_of::<u8>() + size_of::<Pubkey>() * 6 + size_of::<u8>();

    pub fn from_bytes(data: &[u8]) -> Result<Self, ProgramError> {
        // Check account data has minimum length and create a byte reader
        let mut data = ByteReader::new_with_minimum_size(data, Self::MINIMUM_RECORD_SIZE)?;
>>>>>>> ebccdb54

    pub unsafe fn from_bytes(data: &[u8]) -> Result<Self, ProgramError> {
        let discriminator: u8 = ByteReader::read_with_offset(data, DISCRIMINATOR_OFFSET)?;

        if discriminator != Self::DISCRIMINATOR {
            return Err(ProgramError::InvalidAccountData);
        }

        // Deserialize record
        let record: Pubkey = ByteReader::read_with_offset(data, RECORD_OFFSET)?;

        // Deserialize update authority
        let update_authority: Pubkey = ByteReader::read_with_offset(data, UPDATE_AUTHORITY_OFFSET)?;

        // Deserialize freeze authority
        let freeze_authority: Pubkey = ByteReader::read_with_offset(data, FREEZE_AUTHORITY_OFFSET)?;

        // Deserialize transfer authority
        let transfer_authority: Pubkey = ByteReader::read_with_offset(data, TRANSFER_AUTHORITY_OFFSET)?;

        // Deserialize burn authority
        let burn_authority: Pubkey = ByteReader::read_with_offset(data, BURN_AUTHORITY_OFFSET)?;

        // Deserialize authority program
        let authority_program: Pubkey = ByteReader::read_with_offset(data, AUTHORITY_PROGRAM_OFFSET)?;

        Ok(Self {
            record,
            update_authority,
            freeze_authority,
            transfer_authority,
            burn_authority,
            authority_program,
        })
    }

    pub fn from_bytes_checked(account_info: &AccountInfo) -> Result<Self, ProgramError> {
        if unsafe { account_info.owner().ne(&crate::ID) } {
            return Err(ProgramError::IncorrectProgramId);
        }

        #[cfg(not(feature = "perf"))]
        if account_info.data_len() < Self::MINIMUM_RECORD_SIZE {
            return Err(ProgramError::InvalidAccountData);
        }

        unsafe { Self::from_bytes(account_info.try_borrow_data()?.as_ref()) }
    }

    pub unsafe fn initialize(&self, account_info: &AccountInfo) -> Result<(), ProgramError> {
        // Borrow our account data
        let mut data = account_info.try_borrow_mut_data()?;

        // Prevent reinitialization
        if data[0] != 0x00 {
            return Err(ProgramError::AccountAlreadyInitialized);
        }

        // Write our discriminator
<<<<<<< HEAD
        ByteWriter::write_with_offset(&mut data, DISCRIMINATOR_OFFSET, Self::DISCRIMINATOR)?;
        
=======
        writer.write(Self::DISCRIMINATOR)?;

>>>>>>> ebccdb54
        // Write our record
        ByteWriter::write_with_offset(&mut data, RECORD_OFFSET, self.record)?;

        // Write our update authority
        ByteWriter::write_with_offset(&mut data, UPDATE_AUTHORITY_OFFSET, self.update_authority)?;

        // Write our freeze authority
        ByteWriter::write_with_offset(&mut data, FREEZE_AUTHORITY_OFFSET, self.freeze_authority)?;

        // Write our transfer authority
        ByteWriter::write_with_offset(&mut data, TRANSFER_AUTHORITY_OFFSET, self.transfer_authority)?;

        // Write our burn authority
        ByteWriter::write_with_offset(&mut data, BURN_AUTHORITY_OFFSET, self.burn_authority)?;

        // Write our authority program
        ByteWriter::write_with_offset(&mut data, AUTHORITY_PROGRAM_OFFSET, self.authority_program)?;

        Ok(())
    }
    
    pub fn initialize_checked(&self, account_info: &AccountInfo) -> Result<(), ProgramError> {
        #[cfg(not(feature = "perf"))]
        if unsafe { account_info.owner().ne(&crate::ID) } {
            return Err(ProgramError::IncorrectProgramId);
        }

        if account_info.data_len() < Self::MINIMUM_RECORD_SIZE {
            return Err(ProgramError::InvalidAccountData);
        }

        unsafe { Self::initialize(self, account_info) }
    }
}<|MERGE_RESOLUTION|>--- conflicted
+++ resolved
@@ -22,16 +22,7 @@
 
 impl RecordAuthorityDelegate {
     pub const DISCRIMINATOR: u8 = 3;
-<<<<<<< HEAD
     pub const MINIMUM_RECORD_SIZE: usize = size_of::<u8>() + size_of::<Pubkey>() * 6;
-=======
-    pub const MINIMUM_RECORD_SIZE: usize =
-        size_of::<u8>() + size_of::<Pubkey>() * 6 + size_of::<u8>();
-
-    pub fn from_bytes(data: &[u8]) -> Result<Self, ProgramError> {
-        // Check account data has minimum length and create a byte reader
-        let mut data = ByteReader::new_with_minimum_size(data, Self::MINIMUM_RECORD_SIZE)?;
->>>>>>> ebccdb54
 
     pub unsafe fn from_bytes(data: &[u8]) -> Result<Self, ProgramError> {
         let discriminator: u8 = ByteReader::read_with_offset(data, DISCRIMINATOR_OFFSET)?;
@@ -91,13 +82,8 @@
         }
 
         // Write our discriminator
-<<<<<<< HEAD
         ByteWriter::write_with_offset(&mut data, DISCRIMINATOR_OFFSET, Self::DISCRIMINATOR)?;
         
-=======
-        writer.write(Self::DISCRIMINATOR)?;
-
->>>>>>> ebccdb54
         // Write our record
         ByteWriter::write_with_offset(&mut data, RECORD_OFFSET, self.record)?;
 
