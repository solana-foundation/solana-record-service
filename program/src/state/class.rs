use core::{mem::size_of, str};
<<<<<<< HEAD
use pinocchio::{account_info::  AccountInfo, program_error::ProgramError, pubkey::Pubkey};
=======

use pinocchio::{
    account_info::{AccountInfo, RefMut},
    program_error::ProgramError,
    pubkey::Pubkey,
};

>>>>>>> ebccdb54
use crate::utils::{resize_account, ByteReader, ByteWriter};

const DISCRIMINATOR_OFFSET: usize = 0;
const AUTHORITY_OFFSET: usize = DISCRIMINATOR_OFFSET + size_of::<u8>();
const IS_PERMISSIONED_OFFSET: usize = AUTHORITY_OFFSET + size_of::<Pubkey>();
const IS_FROZEN_OFFSET: usize = IS_PERMISSIONED_OFFSET + size_of::<bool>();
const NAME_LEN_OFFSET: usize = IS_FROZEN_OFFSET + size_of::<bool>();

#[repr(C)]
pub struct Class<'info> {
    /// The authority that controls this class
    pub authority: Pubkey,
    /// Whether creating records is permissioned or not
    pub is_permissioned: bool,
    /// Whether the class is frozen or not
    pub is_frozen: bool,
    /// Human-readable name for the class
    pub name: &'info str,
    /// Optional metadata about the class
    pub metadata: &'info str,
}

<<<<<<< HEAD
impl<'info> Class<'info> {
    pub const DISCRIMINATOR: u8 = 1;
    pub const MINIMUM_CLASS_SIZE: usize = size_of::<u8>()
        + size_of::<Pubkey>()
        + size_of::<bool>() * 2
        + size_of::<u8>();

    
    pub fn check_authority(class: &AccountInfo, authority: &Pubkey) -> Result<(), ProgramError> {
        // Check program id
        if unsafe { class.owner().ne(&crate::ID) } {
            return Err(ProgramError::IncorrectProgramId);
        }

        // Get the account data
        let data = class.try_borrow_data()?;

=======
const NAME_LEN_OFFSET: usize =
    size_of::<u8>() + size_of::<Pubkey>() + size_of::<bool>() + size_of::<bool>();

impl<'info> Class<'info> {
    pub const DISCRIMINATOR: u8 = 1;
    pub const MINIMUM_CLASS_SIZE: usize = 1 // discriminator
        + 32                                // authority
        + 1                                 // is_permissionless
        + 1                                 // is_frozen
        + 1; // name_len

    pub fn check_authority(data: &mut [u8], authority: &Pubkey) -> Result<(), ProgramError> {
>>>>>>> ebccdb54
        // Check discriminator
        if data[0].ne(&Self::DISCRIMINATOR) {
            return Err(ProgramError::InvalidAccountData);
        }

        // Check authority
<<<<<<< HEAD
        if authority.ne(&data[AUTHORITY_OFFSET..AUTHORITY_OFFSET + size_of::<Pubkey>()]) {
            return Err(ProgramError::MissingRequiredSignature)
=======
        if authority.ne(&data[1..33]) {
            return Err(ProgramError::MissingRequiredSignature);
>>>>>>> ebccdb54
        }

        Ok(())
    }

<<<<<<< HEAD
    pub fn check_permission(class: &AccountInfo, authority: Option<&AccountInfo>) -> Result<(), ProgramError> {
        // Check program id
        if unsafe { class.owner().ne(&crate::ID) } {
            return Err(ProgramError::IncorrectProgramId);
        }

        // Get the account data
        let data = class.try_borrow_data()?;

=======
    pub fn check_permission(
        data: &[u8],
        authority: Option<&AccountInfo>,
    ) -> Result<(), ProgramError> {
>>>>>>> ebccdb54
        // Check discriminator
        if data[0].ne(&Self::DISCRIMINATOR) {
            return Err(ProgramError::InvalidAccountData);
        }

        // Check Permission
        if data[IS_PERMISSIONED_OFFSET] == 1 {
            match authority {
                Some(auth) => {
                    if auth.key().ne(&data[AUTHORITY_OFFSET..AUTHORITY_OFFSET + size_of::<Pubkey>()]) {
                        return Err(ProgramError::MissingRequiredSignature);
                    }
                }
                None => return Err(ProgramError::MissingRequiredSignature),
            }
        }

        Ok(())
    }

<<<<<<< HEAD
    pub fn update_is_permissioned(class: &'info AccountInfo, authority: &'info AccountInfo, is_permissioned: bool) -> Result<(), ProgramError> {
        // Check program id
        if unsafe { class.owner().ne(&crate::ID) } {
            return Err(ProgramError::IncorrectProgramId);
        }

        // Get the account data
        let mut data = class.try_borrow_mut_data()?;

        // Check discriminator
        if data[0].ne(&Self::DISCRIMINATOR) {
            return Err(ProgramError::InvalidAccountData);
        }

        // Check authority
        if authority.key().ne(&data[AUTHORITY_OFFSET..AUTHORITY_OFFSET + size_of::<Pubkey>()]) {
            return Err(ProgramError::MissingRequiredSignature);
        }
=======
    pub fn borrow_data_checked(
        account: &'info AccountInfo,
        authority: &Pubkey,
    ) -> Result<RefMut<'info, [u8]>, ProgramError> {
        let data_ref: RefMut<'info, [u8]> = account
            .try_borrow_mut_data()
            .map_err(|_| ProgramError::InvalidAccountData)?;

        if data_ref[0] != Self::DISCRIMINATOR {
            return Err(ProgramError::InvalidAccountData);
        }

        if authority.ne(&data_ref[1..33]) {
            return Err(ProgramError::MissingRequiredSignature);
        }

        Ok(data_ref)
    }

    pub fn update_is_permissioned(
        class: &'info AccountInfo,
        authority: &'info AccountInfo,
        is_permissioned: bool,
    ) -> Result<(), ProgramError> {
        let mut data_ref = Class::borrow_data_checked(class, authority.key())?;
>>>>>>> ebccdb54

        // Update is_permissioned
        if data[IS_PERMISSIONED_OFFSET] == is_permissioned as u8 {
            return Err(ProgramError::InvalidAccountData);
        }

        // Update is_permissioned
        data[IS_PERMISSIONED_OFFSET] = is_permissioned as u8;

        Ok(())
    }

<<<<<<< HEAD
    pub fn update_is_frozen(class: &'info AccountInfo, authority: &'info AccountInfo, is_frozen: bool) -> Result<(), ProgramError> {
        // Check program id
        if unsafe { class.owner().ne(&crate::ID) } {
            return Err(ProgramError::IncorrectProgramId);
        }

        // Get the account data
        let mut data = class.try_borrow_mut_data()?;
=======
    pub fn update_is_frozen(
        class: &'info AccountInfo,
        authority: &'info AccountInfo,
        is_frozen: bool,
    ) -> Result<(), ProgramError> {
        let mut data_ref = Class::borrow_data_checked(class, authority.key())?;
>>>>>>> ebccdb54

        // Check discriminator
        if data[0].ne(&Self::DISCRIMINATOR) {
            return Err(ProgramError::InvalidAccountData);
        }

        // Check authority
        if authority.key().ne(&data[AUTHORITY_OFFSET..AUTHORITY_OFFSET + size_of::<Pubkey>()]) {
            return Err(ProgramError::MissingRequiredSignature);
        }

        if data[IS_FROZEN_OFFSET] == is_frozen as u8 {
            return Err(ProgramError::InvalidAccountData);
        }

        // Update is_frozen
        data[IS_FROZEN_OFFSET] = is_frozen as u8;

        Ok(())
    }

<<<<<<< HEAD
    pub fn update_metadata(class: &'info AccountInfo, authority: &'info AccountInfo, metadata: &'info str) -> Result<(), ProgramError> {
        // Check program id
        if unsafe { class.owner().ne(&crate::ID) } {
            return Err(ProgramError::IncorrectProgramId);
        }
        
=======
    pub fn update_metadata(
        class: &'info AccountInfo,
        authority: &'info AccountInfo,
        metadata: &'info str,
    ) -> Result<(), ProgramError> {
>>>>>>> ebccdb54
        // Get the name length
        let name_len = {
            let data_ref = class.try_borrow_data()?;
            data_ref[NAME_LEN_OFFSET] as usize
        };

        // Calculate the new size
        let offset = name_len + NAME_LEN_OFFSET + size_of::<u8>();
        let current_len = class.data_len();
        let new_len = offset + metadata.len();

        // Check if we need to resize, if so, resize the account
        if new_len != current_len {
            resize_account(class, authority, new_len, new_len < current_len)?;
        }

        // Update metadata
        {
<<<<<<< HEAD
            let mut data_ref = class.try_borrow_mut_data()?;

            // Check discriminator
            if data_ref[0].ne(&Self::DISCRIMINATOR) {
                return Err(ProgramError::InvalidAccountData);
            }

            // Check authority
            if authority.key().ne(&data_ref[AUTHORITY_OFFSET..AUTHORITY_OFFSET + size_of::<Pubkey>()]) {
                return Err(ProgramError::MissingRequiredSignature);
            }
        
            let metadata_buffer = unsafe { 
                core::slice::from_raw_parts_mut(
                    data_ref.as_mut_ptr().add(offset), 
                    metadata.len()
                )
=======
            let mut data_ref = Class::borrow_data_checked(class, authority.key())?;
            let metadata_buffer = unsafe {
                core::slice::from_raw_parts_mut(data_ref.as_mut_ptr().add(offset), metadata.len())
>>>>>>> ebccdb54
            };
            metadata_buffer.clone_from_slice(metadata.as_bytes());
        }

        Ok(())
    }

    pub fn from_bytes(data: &'info [u8]) -> Result<Self, ProgramError> {
        // Check discriminator
        let discriminator: u8 = ByteReader::read_with_offset(data, DISCRIMINATOR_OFFSET)?;

        // Check discriminator
        if discriminator.ne(&Self::DISCRIMINATOR) {
            return Err(ProgramError::InvalidAccountData);
        }

        // Deserialize authority
        let authority: Pubkey = ByteReader::read_with_offset(data, AUTHORITY_OFFSET)?;

        // Deserialize is_permissioned
        let is_permissioned: bool = ByteReader::read_with_offset(data, IS_PERMISSIONED_OFFSET)?;

        // Deserialize is_frozen
        let is_frozen: bool = ByteReader::read_with_offset(data, IS_FROZEN_OFFSET)?;

        // Deserialize Variable Length Data
        let mut variable_data: ByteReader<'info> = ByteReader::new_with_offset(data, NAME_LEN_OFFSET);

        // Deserialize name
        let name: &'info str = variable_data.read_str_with_length()?;

        // Deserialize metadata
        let metadata: &'info str = variable_data.read_str(variable_data.remaining_bytes())?;

        Ok(Self {
            authority,
            is_permissioned,
            is_frozen,
            name,
            metadata,
        })
    }

    pub fn initialize(&self, account_info: &'info AccountInfo) -> Result<(), ProgramError> {
        // Calculate required space
        let required_space = Self::MINIMUM_CLASS_SIZE + self.name.len() + self.metadata.len();

        if required_space > account_info.data_len() {
            return Err(ProgramError::InvalidAccountData);
        }

        // Borrow our account data
        let mut data = account_info.try_borrow_mut_data()?;

        // Prevent reinitialization
        if data[0] != 0x00 {
            return Err(ProgramError::AccountAlreadyInitialized);
        }

        // Write discriminator
        ByteWriter::write_with_offset(&mut data, DISCRIMINATOR_OFFSET, Self::DISCRIMINATOR)?;

<<<<<<< HEAD
        // Write authority
        ByteWriter::write_with_offset(&mut data, AUTHORITY_OFFSET, self.authority)?;
=======
        // Write our discriminator
        writer.write(Self::DISCRIMINATOR)?;

        // Write our authority
        writer.write(self.authority)?;
>>>>>>> ebccdb54

        // Write is_permissioned
        ByteWriter::write_with_offset(&mut data, IS_PERMISSIONED_OFFSET, self.is_permissioned)?;

        // Write is_frozen
        ByteWriter::write_with_offset(&mut data, IS_FROZEN_OFFSET, self.is_frozen)?;

        // Write variable length data
        let mut variable_data = ByteWriter::new_with_offset(&mut data, NAME_LEN_OFFSET);

        // Write name with length
        variable_data.write_str_with_length(self.name)?;
 
        // Write data
        if !self.metadata.is_empty() {
            variable_data.write_str(self.metadata)?;
        }
        
        Ok(())
    }
}<|MERGE_RESOLUTION|>--- conflicted
+++ resolved
@@ -1,15 +1,5 @@
 use core::{mem::size_of, str};
-<<<<<<< HEAD
 use pinocchio::{account_info::  AccountInfo, program_error::ProgramError, pubkey::Pubkey};
-=======
-
-use pinocchio::{
-    account_info::{AccountInfo, RefMut},
-    program_error::ProgramError,
-    pubkey::Pubkey,
-};
-
->>>>>>> ebccdb54
 use crate::utils::{resize_account, ByteReader, ByteWriter};
 
 const DISCRIMINATOR_OFFSET: usize = 0;
@@ -32,7 +22,6 @@
     pub metadata: &'info str,
 }
 
-<<<<<<< HEAD
 impl<'info> Class<'info> {
     pub const DISCRIMINATOR: u8 = 1;
     pub const MINIMUM_CLASS_SIZE: usize = size_of::<u8>()
@@ -50,39 +39,19 @@
         // Get the account data
         let data = class.try_borrow_data()?;
 
-=======
-const NAME_LEN_OFFSET: usize =
-    size_of::<u8>() + size_of::<Pubkey>() + size_of::<bool>() + size_of::<bool>();
-
-impl<'info> Class<'info> {
-    pub const DISCRIMINATOR: u8 = 1;
-    pub const MINIMUM_CLASS_SIZE: usize = 1 // discriminator
-        + 32                                // authority
-        + 1                                 // is_permissionless
-        + 1                                 // is_frozen
-        + 1; // name_len
-
-    pub fn check_authority(data: &mut [u8], authority: &Pubkey) -> Result<(), ProgramError> {
->>>>>>> ebccdb54
         // Check discriminator
         if data[0].ne(&Self::DISCRIMINATOR) {
             return Err(ProgramError::InvalidAccountData);
         }
 
         // Check authority
-<<<<<<< HEAD
         if authority.ne(&data[AUTHORITY_OFFSET..AUTHORITY_OFFSET + size_of::<Pubkey>()]) {
             return Err(ProgramError::MissingRequiredSignature)
-=======
-        if authority.ne(&data[1..33]) {
-            return Err(ProgramError::MissingRequiredSignature);
->>>>>>> ebccdb54
-        }
-
-        Ok(())
-    }
-
-<<<<<<< HEAD
+        }
+
+        Ok(())
+    }
+
     pub fn check_permission(class: &AccountInfo, authority: Option<&AccountInfo>) -> Result<(), ProgramError> {
         // Check program id
         if unsafe { class.owner().ne(&crate::ID) } {
@@ -91,13 +60,7 @@
 
         // Get the account data
         let data = class.try_borrow_data()?;
-
-=======
-    pub fn check_permission(
-        data: &[u8],
-        authority: Option<&AccountInfo>,
-    ) -> Result<(), ProgramError> {
->>>>>>> ebccdb54
+      
         // Check discriminator
         if data[0].ne(&Self::DISCRIMINATOR) {
             return Err(ProgramError::InvalidAccountData);
@@ -118,7 +81,6 @@
         Ok(())
     }
 
-<<<<<<< HEAD
     pub fn update_is_permissioned(class: &'info AccountInfo, authority: &'info AccountInfo, is_permissioned: bool) -> Result<(), ProgramError> {
         // Check program id
         if unsafe { class.owner().ne(&crate::ID) } {
@@ -137,34 +99,7 @@
         if authority.key().ne(&data[AUTHORITY_OFFSET..AUTHORITY_OFFSET + size_of::<Pubkey>()]) {
             return Err(ProgramError::MissingRequiredSignature);
         }
-=======
-    pub fn borrow_data_checked(
-        account: &'info AccountInfo,
-        authority: &Pubkey,
-    ) -> Result<RefMut<'info, [u8]>, ProgramError> {
-        let data_ref: RefMut<'info, [u8]> = account
-            .try_borrow_mut_data()
-            .map_err(|_| ProgramError::InvalidAccountData)?;
-
-        if data_ref[0] != Self::DISCRIMINATOR {
-            return Err(ProgramError::InvalidAccountData);
-        }
-
-        if authority.ne(&data_ref[1..33]) {
-            return Err(ProgramError::MissingRequiredSignature);
-        }
-
-        Ok(data_ref)
-    }
-
-    pub fn update_is_permissioned(
-        class: &'info AccountInfo,
-        authority: &'info AccountInfo,
-        is_permissioned: bool,
-    ) -> Result<(), ProgramError> {
-        let mut data_ref = Class::borrow_data_checked(class, authority.key())?;
->>>>>>> ebccdb54
-
+      
         // Update is_permissioned
         if data[IS_PERMISSIONED_OFFSET] == is_permissioned as u8 {
             return Err(ProgramError::InvalidAccountData);
@@ -176,7 +111,6 @@
         Ok(())
     }
 
-<<<<<<< HEAD
     pub fn update_is_frozen(class: &'info AccountInfo, authority: &'info AccountInfo, is_frozen: bool) -> Result<(), ProgramError> {
         // Check program id
         if unsafe { class.owner().ne(&crate::ID) } {
@@ -185,14 +119,6 @@
 
         // Get the account data
         let mut data = class.try_borrow_mut_data()?;
-=======
-    pub fn update_is_frozen(
-        class: &'info AccountInfo,
-        authority: &'info AccountInfo,
-        is_frozen: bool,
-    ) -> Result<(), ProgramError> {
-        let mut data_ref = Class::borrow_data_checked(class, authority.key())?;
->>>>>>> ebccdb54
 
         // Check discriminator
         if data[0].ne(&Self::DISCRIMINATOR) {
@@ -214,20 +140,12 @@
         Ok(())
     }
 
-<<<<<<< HEAD
     pub fn update_metadata(class: &'info AccountInfo, authority: &'info AccountInfo, metadata: &'info str) -> Result<(), ProgramError> {
         // Check program id
         if unsafe { class.owner().ne(&crate::ID) } {
             return Err(ProgramError::IncorrectProgramId);
         }
         
-=======
-    pub fn update_metadata(
-        class: &'info AccountInfo,
-        authority: &'info AccountInfo,
-        metadata: &'info str,
-    ) -> Result<(), ProgramError> {
->>>>>>> ebccdb54
         // Get the name length
         let name_len = {
             let data_ref = class.try_borrow_data()?;
@@ -246,7 +164,6 @@
 
         // Update metadata
         {
-<<<<<<< HEAD
             let mut data_ref = class.try_borrow_mut_data()?;
 
             // Check discriminator
@@ -264,11 +181,6 @@
                     data_ref.as_mut_ptr().add(offset), 
                     metadata.len()
                 )
-=======
-            let mut data_ref = Class::borrow_data_checked(class, authority.key())?;
-            let metadata_buffer = unsafe {
-                core::slice::from_raw_parts_mut(data_ref.as_mut_ptr().add(offset), metadata.len())
->>>>>>> ebccdb54
             };
             metadata_buffer.clone_from_slice(metadata.as_bytes());
         }
@@ -331,16 +243,8 @@
         // Write discriminator
         ByteWriter::write_with_offset(&mut data, DISCRIMINATOR_OFFSET, Self::DISCRIMINATOR)?;
 
-<<<<<<< HEAD
         // Write authority
         ByteWriter::write_with_offset(&mut data, AUTHORITY_OFFSET, self.authority)?;
-=======
-        // Write our discriminator
-        writer.write(Self::DISCRIMINATOR)?;
-
-        // Write our authority
-        writer.write(self.authority)?;
->>>>>>> ebccdb54
 
         // Write is_permissioned
         ByteWriter::write_with_offset(&mut data, IS_PERMISSIONED_OFFSET, self.is_permissioned)?;
