--- conflicted
+++ resolved
@@ -1,21 +1,11 @@
-<<<<<<< HEAD
 use core::{str, mem::size_of};
 use pinocchio::{account_info::AccountInfo, program_error::ProgramError, pubkey::{try_find_program_address, Pubkey}};
-=======
->>>>>>> ebccdb54
 use super::RecordAuthorityDelegate;
 use crate::utils::{resize_account, ByteReader, ByteWriter};
-use core::{mem::size_of, str};
-use pinocchio::{
-    account_info::AccountInfo,
-    program_error::ProgramError,
-    pubkey::{try_find_program_address, Pubkey},
-};
 
 /// Maximum size allowed for a record account
 pub const MAX_RECORD_SIZE: usize = 1024 * 1024; // 1MB
 
-<<<<<<< HEAD
 const DISCRIMINATOR_OFFSET: usize = 0;
 const CLASS_OFFSET: usize = DISCRIMINATOR_OFFSET + size_of::<u8>();
 const OWNER_OFFSET: usize = CLASS_OFFSET + size_of::<Pubkey>();
@@ -23,10 +13,6 @@
 const HAS_AUTHORITY_EXTENSION_OFFSET: usize = IS_FROZEN_OFFSET + size_of::<bool>();
 const EXPIRY_OFFSET: usize = HAS_AUTHORITY_EXTENSION_OFFSET + size_of::<bool>();
 const NAME_LEN_OFFSET: usize = EXPIRY_OFFSET + size_of::<i64>();
-=======
-const NAME_LEN_OFFSET: usize =
-    size_of::<u8>() + size_of::<Pubkey>() * 2 + size_of::<bool>() * 2 + size_of::<i64>();
->>>>>>> ebccdb54
 
 #[repr(C)]
 pub struct Record<'info> {
@@ -38,11 +24,7 @@
     pub is_frozen: bool,
     /// Flag indicating if authority extension exists
     pub has_authority_extension: bool,
-<<<<<<< HEAD
     /// Optional expiration timestamp, if not set, the expiry is [0; 8]
-=======
-    /// Optional expiration timestamp
->>>>>>> ebccdb54
     pub expiry: i64,
     /// The record name/key
     pub name: &'info str,
@@ -55,7 +37,6 @@
     pub const DISCRIMINATOR: u8 = 2;
 
     /// Minimum size required for a valid record account
-<<<<<<< HEAD
     pub const MINIMUM_CLASS_SIZE: usize = size_of::<u8>() 
         + size_of::<Pubkey>() * 2 
         + size_of::<bool>() * 2 
@@ -70,10 +51,6 @@
 
         // Get the account data
         let data = account_info.try_borrow_data()?;
-=======
-    pub const MINIMUM_CLASS_SIZE: usize =
-        size_of::<u8>() * 2 + size_of::<bool>() * 2 + size_of::<Pubkey>() * 2 + size_of::<i64>();
->>>>>>> ebccdb54
 
         // Check discriminator
         if data[DISCRIMINATOR_OFFSET].ne(&Self::DISCRIMINATOR) {
@@ -81,19 +58,13 @@
         }
 
         // Check authority
-<<<<<<< HEAD
         if authority.ne(&data[OWNER_OFFSET..OWNER_OFFSET + size_of::<Pubkey>()]) {
             return Err(ProgramError::MissingRequiredSignature)
-=======
-        if authority.ne(&data[33..65]) {
-            return Err(ProgramError::MissingRequiredSignature);
->>>>>>> ebccdb54
-        }
-
-        Ok(())
-    }
-
-<<<<<<< HEAD
+        }
+
+        Ok(())
+    }
+
     pub fn check_authority_or_delegate(record: &AccountInfo, authority: &Pubkey, delegate: Option<&AccountInfo>) -> Result<(), ProgramError> {
         // Check program id
         if unsafe { record.owner().ne(&crate::ID) } {
@@ -101,13 +72,6 @@
         }
 
         // Get the account data
-=======
-    pub fn check_authority_or_delegate(
-        record: &AccountInfo,
-        authority: &Pubkey,
-        delegate: Option<&AccountInfo>,
-    ) -> Result<(), ProgramError> {
->>>>>>> ebccdb54
         let data = record.try_borrow_data()?;
 
         // Check discriminator
@@ -135,14 +99,8 @@
             return Err(ProgramError::MissingRequiredSignature);
         }
 
-<<<<<<< HEAD
         let extension = RecordAuthorityDelegate::from_bytes_checked(&delegate)?;
-        
-=======
-        let delegate_data = delegate.try_borrow_data()?;
-        let extension = RecordAuthorityDelegate::from_bytes(&delegate_data)?;
-
->>>>>>> ebccdb54
+
         if extension.update_authority != *authority {
             return Err(ProgramError::MissingRequiredSignature);
         }
@@ -150,7 +108,6 @@
         Ok(())
     }
 
-<<<<<<< HEAD
     pub fn update_is_frozen(record: &'info AccountInfo, is_frozen: bool) -> Result<(), ProgramError> {
         // Check program id
         if unsafe { record.owner().ne(&crate::ID) } {
@@ -167,19 +124,6 @@
 
         // Update the frozen status
         data[IS_FROZEN_OFFSET] = is_frozen as u8;
-=======
-    pub fn update_is_frozen(
-        record: &'info AccountInfo,
-        is_frozen: bool,
-    ) -> Result<(), ProgramError> {
-        let mut data = record.try_borrow_mut_data()?;
-
-        if data[65] == is_frozen as u8 {
-            return Err(ProgramError::InvalidAccountData);
-        }
-
-        data[65] = is_frozen as u8;
->>>>>>> ebccdb54
 
         Ok(())
     }
@@ -209,20 +153,12 @@
         Ok(())
     }
 
-<<<<<<< HEAD
     pub fn update_data(record: &'info AccountInfo, authority: &'info AccountInfo, data: &'info str) -> Result<(), ProgramError> {
         // Check program id
         if unsafe { record.owner().ne(&crate::ID) } {
             return Err(ProgramError::IncorrectProgramId);
         }
 
-=======
-    pub fn update_data(
-        record: &'info AccountInfo,
-        authority: &'info AccountInfo,
-        data: &'info str,
-    ) -> Result<(), ProgramError> {
->>>>>>> ebccdb54
         // Get the name length
         let name_len = {
             let data_ref = record.try_borrow_data()?;
@@ -280,14 +216,10 @@
         let has_authority_extension: bool = ByteReader::read_with_offset(data, HAS_AUTHORITY_EXTENSION_OFFSET)?;
 
         // Deserialize expiry
-<<<<<<< HEAD
         let expiry: i64 = ByteReader::read_with_offset(data, EXPIRY_OFFSET)?;
 
         // Deserialize variable length data
         let mut variable_data: ByteReader<'info> = ByteReader::new_with_offset(data, NAME_LEN_OFFSET);
-=======
-        let expiry: i64 = data.read()?;
->>>>>>> ebccdb54
 
         // Deserialize name
         let name: &'info str = variable_data.read_str_with_length()?;
@@ -305,11 +237,7 @@
             data: data_content,
         })
     }
-<<<<<<< HEAD
-    
-=======
-
->>>>>>> ebccdb54
+
     pub fn initialize(&self, account_info: &'info AccountInfo) -> Result<(), ProgramError> {
         // Calculate required space
         let required_space = Self::MINIMUM_CLASS_SIZE + self.name.len() + self.data.len();
@@ -327,13 +255,8 @@
         }
 
         // Write our discriminator
-<<<<<<< HEAD
         ByteWriter::write_with_offset(&mut data, DISCRIMINATOR_OFFSET, Self::DISCRIMINATOR)?;
         
-=======
-        writer.write(Self::DISCRIMINATOR)?;
-
->>>>>>> ebccdb54
         // Write our class
         ByteWriter::write_with_offset(&mut data, CLASS_OFFSET, self.class)?;
 
@@ -347,14 +270,10 @@
         ByteWriter::write_with_offset(&mut data, HAS_AUTHORITY_EXTENSION_OFFSET, self.has_authority_extension)?;
 
         // Write expiry if present
-<<<<<<< HEAD
         ByteWriter::write_with_offset(&mut data, EXPIRY_OFFSET, self.expiry)?;
 
         // Write variable length data
         let mut variable_data = ByteWriter::new_with_offset(&mut data, NAME_LEN_OFFSET);
-=======
-        writer.write(self.expiry)?;
->>>>>>> ebccdb54
 
         // Write name with length
         variable_data.write_str_with_length(self.name)?;
