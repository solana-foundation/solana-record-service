<<<<<<< HEAD
=======
use core::mem::size_of;
use pinocchio::pubkey::Pubkey;

>>>>>>> e439427d
/// Variable data length constraints
pub const MAX_NAME_LEN: usize = 0x20;
pub const MAX_METADATA_LEN: usize = 0xff;
pub const SRS_TICKER: &str = "SRS";
<<<<<<< HEAD
pub const CLOSE_ACCOUNT_DISCRIMINATOR: u8 = 0xff;
=======
pub const CLOSE_ACCOUNT_DISCRIMINATOR: u8 = 0xff;

// Token2022 Constants
pub const TOKEN_2022_MINT_LEN: usize = 0x52;
pub const TOKEN_2022_MINT_BASE_LEN: usize = 0x54;
pub const TOKEN_2022_PERMANENT_DELEGATE_LEN: usize = 0x24;
pub const TOKEN_2022_CLOSE_MINT_AUTHORITY_LEN: usize = 0x24;
pub const TOKEN_2022_METADATA_POINTER_LEN: usize = 0x44;

// Token2022 Offset Constants
pub const TOKEN_ACCOUNT_MINT_OFFSET: usize = 0;
pub const TOKEN_ACCOUNT_OWNER_OFFSET: usize = TOKEN_ACCOUNT_MINT_OFFSET + size_of::<Pubkey>();
pub const TOKEN_ACCOUNT_IS_FROZEN_OFFSET: usize =
    TOKEN_ACCOUNT_OWNER_OFFSET + size_of::<u64>() + size_of::<u32>() + size_of::<Pubkey>();
pub const TOKEN_ACCOUNT_IS_FROZEN_FLAG: u8 = 2;

// CloseAccount - 9
pub const TOKEN_2022_CLOSE_ACCOUNT_IX: u8 = 0x09;

// TransferChecked - 12
pub const TOKEN_2022_TRANSFER_CHECKED_IX: u8 = 0x0c;

// BurnChecked - 15
pub const TOKEN_2022_BURN_CHECKED_IX: u8 = 0x0f;

// InitializeMintCloseAuthority - 25
pub const TOKEN_2022_INITIALIZE_MINT_CLOSE_AUTHORITY_IX: u8 = 0x19;

// InitializePermanentDelegate - 35
pub const TOKEN_2022_INITIALIZE_PERMANENT_DELEGATE_IX: u8 = 0x23;

// MetadataPointerExtension - 39
pub const TOKEN_2022_METADATA_POINTER_EXTENSION_IX: u8 = 0x27;
pub const TOKEN_2022_METADATA_POINTER_INITIALIZE_IX: u8 = 0x00;
pub const TOKEN_2022_METADATA_POINTER_UPDATE_IX: u8 = 0x01;

// TokenzQdBNbLqP5VEhdkAS6EPFLC1PHnBqCXEpPxuEb
pub const TOKEN_2022_PROGRAM_ID: Pubkey = [
    0x06, 0xdd, 0xf6, 0xe1, 0xee, 0x75, 0x8f, 0xde, 0x18, 0x42, 0x5d, 0xbc, 0xe4, 0x6c, 0xcd, 0xda,
    0xb6, 0x1a, 0xfc, 0x4d, 0x83, 0xb9, 0x0d, 0x27, 0xfe, 0xbd, 0xf9, 0x28, 0xd8, 0xa1, 0x8b, 0xfc,
];
>>>>>>> e439427d
<|MERGE_RESOLUTION|>--- conflicted
+++ resolved
@@ -1,17 +1,4 @@
-<<<<<<< HEAD
-=======
-use core::mem::size_of;
 use pinocchio::pubkey::Pubkey;
-
->>>>>>> e439427d
-/// Variable data length constraints
-pub const MAX_NAME_LEN: usize = 0x20;
-pub const MAX_METADATA_LEN: usize = 0xff;
-pub const SRS_TICKER: &str = "SRS";
-<<<<<<< HEAD
-pub const CLOSE_ACCOUNT_DISCRIMINATOR: u8 = 0xff;
-=======
-pub const CLOSE_ACCOUNT_DISCRIMINATOR: u8 = 0xff;
 
 // Token2022 Constants
 pub const TOKEN_2022_MINT_LEN: usize = 0x52;
@@ -19,37 +6,16 @@
 pub const TOKEN_2022_PERMANENT_DELEGATE_LEN: usize = 0x24;
 pub const TOKEN_2022_CLOSE_MINT_AUTHORITY_LEN: usize = 0x24;
 pub const TOKEN_2022_METADATA_POINTER_LEN: usize = 0x44;
-
-// Token2022 Offset Constants
-pub const TOKEN_ACCOUNT_MINT_OFFSET: usize = 0;
-pub const TOKEN_ACCOUNT_OWNER_OFFSET: usize = TOKEN_ACCOUNT_MINT_OFFSET + size_of::<Pubkey>();
-pub const TOKEN_ACCOUNT_IS_FROZEN_OFFSET: usize =
-    TOKEN_ACCOUNT_OWNER_OFFSET + size_of::<u64>() + size_of::<u32>() + size_of::<Pubkey>();
-pub const TOKEN_ACCOUNT_IS_FROZEN_FLAG: u8 = 2;
+pub const TOKEN_IS_FROZEN_FLAG: u8 = 2;
 
 // CloseAccount - 9
 pub const TOKEN_2022_CLOSE_ACCOUNT_IX: u8 = 0x09;
 
-// TransferChecked - 12
-pub const TOKEN_2022_TRANSFER_CHECKED_IX: u8 = 0x0c;
-
-// BurnChecked - 15
-pub const TOKEN_2022_BURN_CHECKED_IX: u8 = 0x0f;
-
-// InitializeMintCloseAuthority - 25
-pub const TOKEN_2022_INITIALIZE_MINT_CLOSE_AUTHORITY_IX: u8 = 0x19;
-
-// InitializePermanentDelegate - 35
-pub const TOKEN_2022_INITIALIZE_PERMANENT_DELEGATE_IX: u8 = 0x23;
-
-// MetadataPointerExtension - 39
-pub const TOKEN_2022_METADATA_POINTER_EXTENSION_IX: u8 = 0x27;
-pub const TOKEN_2022_METADATA_POINTER_INITIALIZE_IX: u8 = 0x00;
-pub const TOKEN_2022_METADATA_POINTER_UPDATE_IX: u8 = 0x01;
+// Close Mint Authority - xx
+pub const TOKEN_2022_CLOSE_MINT_AUTHORITY_IX: u8 = 0xff;
 
 // TokenzQdBNbLqP5VEhdkAS6EPFLC1PHnBqCXEpPxuEb
 pub const TOKEN_2022_PROGRAM_ID: Pubkey = [
     0x06, 0xdd, 0xf6, 0xe1, 0xee, 0x75, 0x8f, 0xde, 0x18, 0x42, 0x5d, 0xbc, 0xe4, 0x6c, 0xcd, 0xda,
     0xb6, 0x1a, 0xfc, 0x4d, 0x83, 0xb9, 0x0d, 0x27, 0xfe, 0xbd, 0xf9, 0x28, 0xd8, 0xa1, 0x8b, 0xfc,
-];
->>>>>>> e439427d
+];